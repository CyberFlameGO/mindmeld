--- conflicted
+++ resolved
@@ -9,7 +9,7 @@
 import copy
 
 from ..core import Entity
-
+from ._config import get_app_name
 from .elasticsearch_helpers import create_es_client, load_index
 
 logger = logging.getLogger(__name__)
@@ -23,7 +23,7 @@
     """
 
     # default ElasticSearch mapping to define text analysis settings for text fields
-    ES_SYNONYM_INDEX_PREFIX = "synonym_test"
+    ES_SYNONYM_INDEX_PREFIX = "synonym"
 
     DEFAULT_SYN_ES_MAPPING = {
         "mappings": {
@@ -203,7 +203,7 @@
         }
     }
 
-    def __init__(self, resource_loader, entity_type, es_host=None):
+    def __init__(self, app_path, resource_loader, entity_type, es_host=None):
         """Initializes an entity resolver
 
         Args:
@@ -219,6 +219,7 @@
         self.__es_client = None
         self._es_index_name = EntityResolver.ES_SYNONYM_INDEX_PREFIX + "_" + entity_type
         self._mapping = EntityResolver.DEFAULT_SYN_ES_MAPPING
+        self._app_name = get_app_name(app_path)
 
     @property
     def _es_client(self):
@@ -228,7 +229,7 @@
         return self.__es_client
 
     @classmethod
-    def ingest_synonym(cls, index_name, data, es_host=None, es_client=None):
+    def ingest_synonym(cls, app_name, index_name, data, es_host=None, es_client=None):
         """Loads documents from disk into the specified index in the knowledge base. If an index
         with the specified name doesn't exist, a new index with that name will be created in the
         knowledge base.
@@ -254,7 +255,7 @@
                 base.update(doc)
                 yield base
 
-        load_index(index_name, data, _doc_generator, cls.DEFAULT_SYN_ES_MAPPING, DOC_TYPE,
+        load_index(app_name, index_name, data, _doc_generator, cls.DEFAULT_SYN_ES_MAPPING, DOC_TYPE,
                    es_host, es_client)
 
     def fit(self, clean=False):
@@ -287,7 +288,6 @@
         """
         if self._is_system_entity:
             # system entities are already resolved
-<<<<<<< HEAD
             return [entity.value]
 
         if exact_match_only:
@@ -296,7 +296,7 @@
                 cnames = self._mapping['synonyms'][normed]
             except KeyError:
                 logger.warning('Failed to resolve entity %r for type %r', entity.text, entity.type)
-                return entity.text
+                return None
 
             if len(cnames) > 1:
                 logger.info('Multiple possible canonical names for %r entity for type %r',
@@ -388,29 +388,6 @@
                    for result in results]
 
         return results[0:20]
-=======
-            return entity.value
-
-        normed = self._normalizer(entity.text)
-        try:
-            cnames = self._mapping['synonyms'][normed]
-        except KeyError:
-            logger.warning('Failed to resolve entity %r for type %r', entity.text, entity.type)
-            return None
-
-        if len(cnames) > 1:
-            logger.info('Multiple possible canonical names for %r entity for type %r',
-                        entity.text, entity.type)
-
-        values = []
-        for cname in cnames:
-            for item in self._mapping['items'][cname]:
-                item_value = copy.copy(item)
-                item_value.pop('whitelist', None)
-                values.append(item_value)
-
-        return values
->>>>>>> 8cf6b594
 
     def predict_proba(self, entity):
         """Runs prediction on a given entity and generates multiple hypotheses with their
