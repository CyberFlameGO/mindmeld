# -*- coding: utf-8 -*-
"""This module contains base classes for models defined in the models subpackage."""
from __future__ import absolute_import, unicode_literals
from builtins import object, super

from collections import namedtuple
import logging

import numpy as np
from sklearn.model_selection import (KFold, GroupShuffleSplit, GroupKFold,
                                     ShuffleSplit, StratifiedKFold, StratifiedShuffleSplit)
<<<<<<< HEAD
from sklearn.metrics import (f1_score, precision_recall_fscore_support as score, confusion_matrix)

from .helpers import get_feature_extractor, get_label_encoder, register_label, ENTITIES_LABEL_TYPE
from .tagging import get_tags_from_entities, get_entities_from_tags
=======
from sklearn.preprocessing import LabelEncoder as SKLabelEncoder, MaxAbsScaler, StandardScaler
from sklearn.metrics import (f1_score, precision_recall_fscore_support as score, confusion_matrix,
                             accuracy_score)
from .helpers import (get_feature_extractor, get_label_encoder, register_label, ENTITIES_LABEL_TYPE,
                      entity_seqs_equal, get_entity_scorer)
from .taggers.taggers import get_tags_from_entities, get_entities_from_tags
>>>>>>> c19853c0
logger = logging.getLogger(__name__)

# model scoring types
ACCURACY_SCORING = 'accuracy'
LIKELIHOOD_SCORING = 'log_loss'

_NEG_INF = -1e10


class ModelConfig(object):
    """A value object representing a model configuration.

    Attributes:
        model_type (str): The name of the model type. Will be used to find the
            model class to instantiate
        example_type (str): The type of the examples which will be passed into
            `fit()` and `predict()`. Used to select feature extractors
        label_type (str): The type of the labels which will be passed into
            `fit()` and returned by `predict()`. Used to select the label encoder
        model_settings (dict): Settings specific to the model type specified
        params (dict): Params to pass to the underlying classifier
        param_selection (dict): Configuration for param selection (using cross
            validation)
            {'type': 'shuffle',
            'n': 3,
            'k': 10,
            'n_jobs': 2,
            'scoring': '',
            'grid': {}
            }
        features (dict): The keys are the names of feature extractors and the
            values are either a kwargs dict which will be passed into the
            feature extractor function, or a callable which will be used as to
            extract features
    """

    __slots__ = ['model_type', 'example_type', 'label_type', 'features', 'model_settings', 'params',
                 'param_selection']

    def __init__(self, model_type=None, example_type=None, label_type=None, features=None,
                 model_settings=None, params=None, param_selection=None):
        for arg, val in {'model_type': model_type, 'example_type': example_type,
                         'label_type': label_type, 'features': features}.items():
            if val is None:
                raise TypeError('__init__() missing required argument {!r}'.format(arg))
        if params is None and (param_selection is None or param_selection.get('grid') is None):
            raise ValueError("__init__() One of 'params' and 'param_selection' is required")
        self.model_type = model_type
        self.example_type = example_type
        self.label_type = label_type
        self.features = features
        self.model_settings = model_settings
        self.params = params
        self.param_selection = param_selection

    def to_dict(self):
        """Converts the model config object into a dict

        Returns:
            dict: A dict version of the config
        """
        result = {}
        for attr in self.__slots__:
            result[attr] = getattr(self, attr)
        return result

    def __repr__(self):
        args_str = ', '.join("{}={!r}".format(key, getattr(self, key)) for key in self.__slots__)
        return "{}({})".format(self.__class__.__name__, args_str)


class EvaluatedExample(namedtuple('EvaluatedExample', ['example', 'expected', 'predicted',
                                                       'probas', 'label_type'])):
    """Represents the evaluation of a single example

    Attributes:
        example: The example being evaluated
        expected: The expected label for the example
        predicted: The predicted label for the example
        proba (dict): Maps labels to their predicted probabilities
        label_type (str): One of CLASS_LABEL_TYPE or ENTITIES_LABEL_TYPE
    """

    @property
    def is_correct(self):
        # For entities compare just the type, span and text for each entity.
        if self.label_type == ENTITIES_LABEL_TYPE:
            return entity_seqs_equal(self.expected, self.predicted)
        # For other label_types compare the full objects
        else:
            return self.expected == self.predicted


class RawResults():
    """Represents the raw results of a set of evaluated examples. Useful for generating
    stats and graphs.

    Attributes:
        predicted (list): A list of predictions. For sequences this is a list of lists, and for
                          standard classifieris this is a 1d array. All classes are in their numeric
                          representations for ease of use with evaluation libraries and graphing.
        expected (list): Same as predicted but contains the true or gold values.
        text_labels (list): A list of all the text label values, the index of the text label in
                             this array is the numeric label
        predicted_flat (list): (Optional): For sequence models this is a flattened list of all
                                predicted tags (1d array)
        expected_flat (list): (Optional): For sequence models this is a flattened list of all gold
                              tags
    """
    def __init__(self, predicted, expected, text_labels, predicted_flat=None, expected_flat=None):
        self.predicted = predicted
        self.expected = expected
        self.text_labels = text_labels
        self.predicted_flat = predicted_flat
        self.expected_flat = expected_flat


class ModelEvaluation(namedtuple('ModelEvaluation', ['config', 'results'])):
    """Represents the evaluation of a model at a specific configuration
    using a collection of examples and labels

    Attributes:
        config (ModelConfig): The model config used during evaluation
        results (list of EvaluatedExample): A list of the evaluated examples
    """
    def __init__(self, config, results):
        self.label_encoder = get_label_encoder(config)

    def get_accuracy(self):
        """The accuracy represents the share of examples whose predicted labels
        exactly matched their expected labels.

        Returns:
            float: The accuracy of the model
        """
        num_examples = len(self.results)
        num_correct = len([e for e in self.results if e.is_correct])
        return float(num_correct) / float(num_examples)

    def __repr__(self):
        num_examples = len(self.results)
        num_correct = len(list(self.correct_results()))
        accuracy = self.get_accuracy()
        msg = "<{} score: {:.2%}, {} of {} example{} correct>"
        return msg.format(self.__class__.__name__, accuracy, num_correct, num_examples,
                          '' if num_examples == 1 else 's')

    def correct_results(self):
        """
        Returns:
            iterable: Collection of the examples which were correct
        """
        for result in self.results:
            if result.is_correct:
                yield result

    def incorrect_results(self):
        """
        Returns:
            iterable: Collection of the examples which were incorrect
        """
        for result in self.results:
            if not result.is_correct:
                yield result

    def print_stats(self):
        """
         Prints a useful stats table and returns a structured stats object for evaluation.

        Returns:
            dict: Structured dict containing evaluation statistics. Contains precision,
                  recall, f scores, support, etc.
        """
        raise NotImplementedError

    def print_graphs(self):
        """
        Generates some graphs to help with evaluating of models.

        Returns:
            dict: Structured dict containing any arrays necessary to recreate the graphs.
        """
        raise NotImplementedError

    def raw_results(self):
        """
        Exposes raw vectors of expected and predicted for data scientists to use for any additional
        evaluation metrics or to generate graphs of their choice.

        Returns:
            NamedTuple: RawResults named tuple containing
                expected: vector of predicted classes (numeric value)
                predicted: vector of gold classes (numeric value)
                text_labels: a list of all the text label values, the index of the text label in
                this array is the numeric label
        """
        raise NotImplementedError

    def _update_raw_result(self, label, text_labels, vec):
        """
        Helper method for updating the text to numeric label vectors

        Returns:
            text_labels: The updated text_labels array
            vec: The updated label vector with the given label appended
        """
        if label not in text_labels:
            text_labels.append(label)
        vec.append(text_labels.index(label))
        return text_labels, vec

    def _get_common_stats(self, raw_expected, raw_predicted, text_labels):
        """
        Prints a useful stats table and returns a structured stats object for evaluation.

        Returns:
            dict: Structured dict containing evaluation statistics. Contains precision,
                  recall, f scores, support, etc.
        """
        labels = range(len(text_labels))

        confusion_stats = self._get_confusion_matrix_and_counts(y_true=raw_expected,
                                                                y_pred=raw_predicted)
        stats_overall = self._get_overall_stats(y_true=raw_expected,
                                                y_pred=raw_predicted,
                                                labels=labels)
        counts_overall = confusion_stats['counts_overall']
        stats_overall['TP'] = counts_overall.TP
        stats_overall['TN'] = counts_overall.TN
        stats_overall['FP'] = counts_overall.FP
        stats_overall['FN'] = counts_overall.FN

        class_stats = self._get_class_stats(y_true=raw_expected, y_pred=raw_predicted,
                                            labels=labels)
        counts_by_class = confusion_stats['counts_by_class']
        class_stats['TP'] = counts_by_class.TP
        class_stats['TN'] = counts_by_class.TN
        class_stats['FP'] = counts_by_class.FP
        class_stats['FN'] = counts_by_class.FN

        return {'stats_overall': stats_overall,
                'class_stats': class_stats,
                'confusion_matrix': confusion_stats['confusion_matrix']}

    def _get_class_stats(self, y_true, y_pred, labels):
        """
        Method for getting some basic statistics by class.

        Returns:
            dict: A structured dictionary containing precision, recall, f_beta, and support
                  vectors (1 x number of classes)
        """
        precision, recall, f_beta, support = score(y_true=y_true, y_pred=y_pred,
                                                   labels=labels)

        stats = {
                    'precision': precision,
                    'recall': recall,
                    'f_beta': f_beta,
                    'support': support
                }
        return stats

    def _get_overall_stats(self, y_true, y_pred, labels):
        """
        Method for getting some overall statistics.

        Returns:
            dict: A structured dictionary containing scalar values for f1 scores and overall
                  accuracy.
        """
        f1_weighted = f1_score(y_true=y_true, y_pred=y_pred, labels=labels, average='weighted')
        f1_macro = f1_score(y_true=y_true, y_pred=y_pred, labels=labels, average='macro')
        f1_micro = f1_score(y_true=y_true, y_pred=y_pred, labels=labels, average='micro')
        accuracy = accuracy_score(y_true=y_true, y_pred=y_pred)

        stats_overall = {
            'f1_weighted': f1_weighted,
            'f1_macro': f1_macro,
            'f1_micro': f1_micro,
            'accuracy': accuracy
        }
        return stats_overall

    def _get_confusion_matrix_and_counts(self, y_true, y_pred):
        """
        Generates the confusion matrix where each element Cij is the number of observations known to
        be in group i predicted to be in group j

        Returns:
            dict: Contains 2d array of the confusion matrix, and an array of TP, TN, FP, FN values
        """
        confusion_mat = confusion_matrix(y_true=y_true, y_pred=y_pred)
        TP_arr, TN_arr, FP_arr, FN_arr = [], [], [], []

        num_classes = len(confusion_mat)
        for class_index in range(num_classes):
            # TP is C_classindex, classindex
            TP = confusion_mat[class_index][class_index]
            TP_arr.append(TP)

            # TN is the sum of Cij where i or j are not class_index
            mask = np.ones((num_classes, num_classes))
            mask[:, class_index] = 0
            mask[class_index, :] = 0
            TN = np.sum(mask*confusion_mat)
            TN_arr.append(TN)

            # FP is the sum of Cij where j is class_index but i is not
            mask = np.zeros((num_classes, num_classes))
            mask[:, class_index] = 1
            mask[class_index, class_index] = 0
            FP = np.sum(mask*confusion_mat)
            FP_arr.append(FP)

            # FN is the sum of Cij where i is class_index but j is not
            mask = np.zeros((num_classes, num_classes))
            mask[class_index, :] = 1
            mask[class_index, class_index] = 0
            FN = np.sum(mask*confusion_mat)
            FN_arr.append(FN)

        Counts = namedtuple('Counts', ['TP', 'TN', 'FP', 'FN'])
        return {'confusion_matrix': confusion_mat,
                'counts_by_class': Counts(TP_arr, TN_arr, FP_arr, FN_arr),
                'counts_overall': Counts(sum(TP_arr), sum(TN_arr), sum(FP_arr),
                                         sum(FN_arr))
                }

    def _print_class_stats_table(self, stats, text_labels):
        """
        Helper for printing a human readable table for class statistics

        Returns:
            None
        """
        title_format = "{:>20}" + "{:>12}" * (len(stats))
        common_stats = ['f_beta', 'precision', 'recall', 'support', 'TP', 'TN', 'FP', 'FN']
        stat_row_format = "{:>20}" + "{:>12.3f}" * 3 + "{:>12.0f}" * 5 + \
                          "{:>12.3f}" * (len(stats) - len(common_stats))
        table_titles = common_stats + [stat for stat in stats.keys()
                                       if stat not in common_stats]
        print("Statistics by Class: \n")
        print(title_format.format("class", *table_titles))
        for label in range(len(text_labels)):
            row = []
            for stat in table_titles:
                row.append(stats[stat][label])
            print(stat_row_format.format(self._truncate_label(text_labels[label], 18), *row))
        print("\n\n")

    def _print_class_matrix(self, matrix, text_labels):
        """
        Helper for printing a human readable class by class table for displaying
        a confusion matrix

        Returns:
            None
        """
        # Doesn't print if there isn't enough space to display the full matrix.
        if len(text_labels) > 10:
            print("Not printing confusion matrix since it is too large. The full matrix is still"
                  " included in the dictionary returned from print_stats().")
            return
        labels = range(len(text_labels))
        title_format = "{:>15}" * (len(labels)+1)
        stat_row_format = "{:>15}" * (len(labels)+1)
        table_titles = [self._truncate_label(text_labels[label], 10) for label in labels]
        print("Confusion Matrix: \n")
        print(title_format.format("", *table_titles))
        for label in range(len(text_labels)):
            print(stat_row_format.format(self._truncate_label(text_labels[label], 10),
                                         *matrix[label]))
        print("\n\n")

    def _print_overall_stats_table(self, stats_overall):
        """
        Helper for printing a human readable table for overall statistics

        Returns:
            None
        """
        title_format = "{:>12}" * (len(stats_overall))
        common_stats = ['accuracy', 'f1_weighted', 'TP', 'TN', 'FP', 'FN']
        stat_row_format = "{:>12.3f}" * 2 + "{:>12.0f}" * 4 + \
                          "{:>12.3f}" * (len(stats_overall) - len(common_stats))
        table_titles = common_stats + [stat for stat in stats_overall.keys()
                                       if stat not in common_stats]
        print("Overall Statistics: \n")
        print(title_format.format(*table_titles))
        row = []
        for stat in table_titles:
            row.append(stats_overall[stat])
        print(stat_row_format.format(*row))
        print("\n\n")

    def _truncate_label(self, label, max_len):
        return (label[:max_len] + '..') if len(label) > max_len else label


class StandardModelEvaluation(ModelEvaluation):
    def raw_results(self):
        text_labels = []
        predicted, expected = [], []

        for result in self.results:
            text_labels, predicted = self._update_raw_result(result.predicted, text_labels,
                                                             predicted)
            text_labels, expected = self._update_raw_result(result.expected, text_labels, expected)

        return RawResults(predicted=predicted, expected=expected, text_labels=text_labels)

    def print_stats(self):
        raw_results = self.raw_results()
        stats = self._get_common_stats(raw_results.expected,
                                       raw_results.predicted,
                                       raw_results.text_labels)
        # Note can add any stats specific to the standard model to any of the tables here

        self._print_overall_stats_table(stats['stats_overall'])
        self._print_class_stats_table(stats['class_stats'], raw_results.text_labels)
        self._print_class_matrix(stats['confusion_matrix'], raw_results.text_labels)
        return stats

    def print_graphs(self):
        """
        TODO generate graphs from matplotlib/scikit learn
        """
        return None


class SequenceModelEvaluation(ModelEvaluation):
    def raw_results(self):
        """
        TODO: role evaluation?
        """
        text_labels = []
        predicted, expected = [], []
        predicted_flat, expected_flat = [], []

        for result in self.results:
            raw_predicted = self.label_encoder.encode([result.predicted], examples=[result.example])
            raw_expected = self.label_encoder.encode([result.expected], examples=[result.example])

            vec = []
            for entity in raw_predicted:
                text_labels, vec = self._update_raw_result(entity, text_labels, vec)
            predicted.append(vec)
            predicted_flat.extend(vec)
            vec = []
            for entity in raw_expected:
                text_labels, vec = self._update_raw_result(entity, text_labels, vec)
            expected.append(vec)
            expected_flat.extend(vec)

        return RawResults(predicted=predicted, expected=expected,
                          text_labels=text_labels, predicted_flat=predicted_flat,
                          expected_flat=expected_flat)

    def _get_sequence_stats(self, y_true, y_pred, text_labels):
        """
        TODO: Generate additional sequence level stats
        """
        sequence_accuracy = self.get_accuracy()
        return {'sequence_accuracy': sequence_accuracy}

    def _print_sequence_stats_table(self, sequence_stats):
        """
        Helper for printing a human readable table for sequence statistics

        Returns:
            None
        """
        title_format = "{:>18}" * (len(sequence_stats))
        table_titles = ['sequence_accuracy']
        stat_row_format = "{:>18.3f}" * (len(sequence_stats))
        print("Sequence Statistics: \n")
        print(title_format.format(*table_titles))
        row = []
        for stat in table_titles:
            row.append(sequence_stats[stat])
        print(stat_row_format.format(*row))
        print("\n\n")

    def print_stats(self):
        raw_results = self.raw_results()
        stats = self._get_common_stats(raw_results.expected_flat,
                                       raw_results.predicted_flat,
                                       raw_results.text_labels)
        sequence_stats = self._get_sequence_stats(y_true=raw_results.expected,
                                                  y_pred=raw_results.predicted,
                                                  text_labels=raw_results.text_labels)
        stats['sequence_stats'] = sequence_stats

        # Note: can add any stats specific to the sequence model to any of the tables here

        self._print_overall_stats_table(stats['stats_overall'])
        self._print_class_stats_table(stats['class_stats'], raw_results.text_labels)
        self._print_class_matrix(stats['confusion_matrix'], raw_results.text_labels)
        self._print_sequence_stats_table(stats['sequence_stats'])
        return stats

    def print_graphs(self):
        """
        TODO generate graphs from matplotlib/scikitlearn
        """
        return None


class EntityModelEvaluation(SequenceModelEvaluation):
    """Generates some statistics specific to entity recognition
    """
    def _get_entity_boundary_stats(self):
        """
        TODO: calculate le, be, and lbe as described here:
        https://nlpers.blogspot.com/2006/08/doing-named-entity-recognition-dont.html
        """
        # raw_results = self.raw_results()
        lbe = None
        be = None
        le = None
        return lbe, be, le

    def print_stats(self):
        stats = super(EntityModelEvaluation, self).print_stats()
        boundary_stats = self._get_entity_boundary_stats()
        stats['boundary_stats'] = boundary_stats
        return stats


class Model(object):
    """An abstract class upon which all models are based.

    Attributes:
        config (ModelConfig): The configuration for the model
    """
    def __init__(self, config):
        self.config = config
        self._label_encoder = get_label_encoder(self.config)
        self._current_params = None
        self._resources = {}
        self._clf = None
        self.cv_loss_ = None
        self.default_scorer = self.get_default_scorer(self.config)

    def get_default_scorer(self, config):
        if config.label_type == ENTITIES_LABEL_TYPE:
            return get_entity_scorer()
        else:
            return ACCURACY_SCORING

    def fit(self, examples, labels, params=None):
        raise NotImplementedError

    def _fit_cv(self, examples, labels, groups=None, selection_settings=None):
        """Called by the fit method when cross validation parameters are passed in. Runs cross
        validation and returns the best estimator and parameters.

        Args:
            examples (list): A list of examples. Should be in the format expected by the underlying
                             estimator.
            labels (list): The target output values.
            groups (None, optional): Same length as examples and labels. Used to group examples when
                                     splitting the dataset into train/test
            selection_settings (None, optional): A dictionary containing the cross validation
                                                 selection settings.

        """
        selection_settings = selection_settings or self.config.param_selection
        cv_iterator = self._get_cv_iterator(selection_settings)

        if selection_settings is None:
            return self._fit(examples, labels, self.config.params), self.config.params

        cv_type = selection_settings['type']
        num_splits = cv_iterator.get_n_splits(examples, labels, groups)
        logger.info('Selecting hyperparameters using %s cross-validation with %s split%s', cv_type,
                    num_splits, '' if num_splits == 1 else 's')

        # For entities you must use the default sequence scorer
        if self.config.label_type == ENTITIES_LABEL_TYPE:
            if selection_settings.get('scoring', 'seq_accuracy') is not 'seq_accuracy':
                logger.info('You must use the sequence accuracy scorer for entity recognition. '
                            'Using seq_accuracy instead of your specified scorer...')
            scoring = self.default_scorer
        else:
            scoring = selection_settings.get('scoring', self.default_scorer)
        n_jobs = selection_settings.get('n_jobs', -1)

        param_grid = self._convert_params(selection_settings['grid'], labels)
        model_class = self._get_model_constructor()

        if self.config.label_type == ENTITIES_LABEL_TYPE:
            param_grid['config'] = [self.config]
            param_grid['resources'] = [self._resources]
            init_params = {'config': self.config, 'resources': self._resources}
            estimator = model_class(**init_params)
        else:
            estimator = model_class()
        grid_cv = GridSearchCV(estimator=estimator, scoring=scoring, param_grid=param_grid,
                               cv=cv_iterator, n_jobs=n_jobs)
        model = grid_cv.fit(examples, labels, groups)

        for idx, params in enumerate(model.cv_results_['params']):
            logger.debug('Candidate parameters: {}'.format(params))
            std_err = 2.0 * model.cv_results_['std_test_score'][idx] / math.sqrt(model.n_splits_)
            if scoring == ACCURACY_SCORING:
                msg = 'Candidate average accuracy: {:.2%} ± {:.2%}'
            elif scoring == LIKELIHOOD_SCORING:
                msg = 'Candidate average log likelihood: {:.4} ± {:.4}'
            else:
                msg = 'Candidate average seq2se2 accuracy: {:.2%} ± {:.2%}'
            logger.info(msg.format(model.cv_results_['mean_test_score'][idx], std_err))

        if scoring == ACCURACY_SCORING:
            msg = 'Best accuracy: {:.2%}, params: {}'
            self.cv_loss_ = 1 - model.best_score_
        elif scoring == LIKELIHOOD_SCORING:
            msg = 'Best log likelihood: {:.4}, params: {}'
            self.cv_loss_ = - model.best_score_
        else:
            msg = 'Best seq2seq accuracy: {:.2%}, params: {}'
            self.cv_loss_ = 1 - model.best_score_
        best_params = model.best_params_

        if self.config.label_type == ENTITIES_LABEL_TYPE:
            best_params.pop('config')
            best_params.pop('resources')

        logger.info(msg.format(model.best_score_, best_params))

        return model.best_estimator_, model.best_params_

    def select_params(self, examples, labels, selection_settings=None):
        raise NotImplementedError

    def _convert_params(self, param_grid, y, is_grid=True):
        """Convert the params from the style given by the config to the style
        passed in to the actual classifier.

        Args:
            param_grid (dict): lists of classifier parameter values, keyed by
                parameter name
            y (list): A list of labels
            is_grid (bool, optional): Indicates whether param_grid is actually a grid
                or a params dict.
        """
        raise NotImplementedError

    def predict(self, examples):
        raise NotImplementedError

    def predict_proba(self, examples):
        raise NotImplementedError

    def predict_log_proba(self, examples):
        raise NotImplementedError

    def evaluate(self, examples, labels):
        raise NotImplementedError

    def _get_effective_config(self):
        """Create a model config object for the current effective config (after
        param selection)

        Returns:
            ModelConfig
        """
        config_dict = self.config.to_dict()
        config_dict.pop('param_selection')
        config_dict['params'] = self._current_params
        return ModelConfig(**config_dict)

    def register_resources(self, **kwargs):
        """Registers resources which are accessible to feature extractors

        Args:
            **kwargs: dictionary of resources to register

        """
        self._resources.update(kwargs)

    def get_feature_matrix(self, examples, y=None, fit=False):
        raise NotImplementedError

    def _extract_features(self, example):
        """Gets all features from an example.

        Args:
            example: An example object.

        Returns:
            (dict of str: number): A dict of feature names to their values.
        """
        example_type = self.config.example_type
        feat_set = {}
        for name, kwargs in self.config.features.items():
            if callable(kwargs):
                # a feature extractor function was passed in directly
                feat_extractor = kwargs
            else:
                feat_extractor = get_feature_extractor(example_type, name)(**kwargs)
            feat_set.update(feat_extractor(example, self._resources))
        return feat_set

    def _get_cv_iterator(self, settings):
        if not settings:
            return None
        cv_type = settings['type']
        try:
            cv_iterator = {"k-fold": self._k_fold_iterator,
                           "shuffle": self._shuffle_iterator,
                           "group-k-fold": self._groups_k_fold_iterator,
                           "group-shuffle": self._groups_shuffle_iterator,
                           "stratified-k-fold": self._stratified_k_fold_iterator,
                           "stratified-shuffle": self._stratified_shuffle_iterator,
                           }.get(cv_type)(settings)
        except KeyError:
            raise ValueError('Unknown param selection type: {!r}'.format(cv_type))

        return cv_iterator

    @staticmethod
    def _k_fold_iterator(settings):
        k = settings['k']
        return KFold(n_splits=k)

    @staticmethod
    def _shuffle_iterator(settings):
        k = settings['k']
        n = settings.get('n', k)
        test_size = 1.0 / k
        return ShuffleSplit(n_splits=n, test_size=test_size)

    @staticmethod
    def _groups_k_fold_iterator(settings):
        k = settings['k']
        return GroupKFold(n_splits=k)

    @staticmethod
    def _groups_shuffle_iterator(settings):
        k = settings['k']
        n = settings.get('n', k)
        test_size = 1.0 / k
        return GroupShuffleSplit(n_splits=n, test_size=test_size)

    @staticmethod
    def _stratified_k_fold_iterator(settings):
        k = settings['k']
        return StratifiedKFold(n_splits=k)

    @staticmethod
    def _stratified_shuffle_iterator(settings):
        k = settings['k']
        n = settings.get('n', k)
        test_size = 1.0 / k
        return StratifiedShuffleSplit(n_splits=n, test_size=test_size)

    def requires_resource(self, resource):
        example_type = self.config.example_type
        for name, kwargs in self.config.features.items():
            if callable(kwargs):
                # a feature extractor function was passed in directly
                feature_extractor = kwargs
            else:
                feature_extractor = get_feature_extractor(example_type, name)
            if ('requirements' in feature_extractor.__dict__ and
                    resource in feature_extractor.requirements):
                return True
        return False


<<<<<<< HEAD
=======
class SkLearnModel(Model):
    def __init__(self, config):
        super().__init__(config)
        self._class_encoder = SKLabelEncoder()
        self._feat_vectorizer = DictVectorizer()
        self._feat_selector = self._get_feature_selector()
        self._feat_scaler = self._get_feature_scaler()

    def fit(self, examples, labels, params=None):
        """Trains this model.

        This method inspects instance attributes to determine the classifier
        object and cross-validation strategy, and then fits the model to the
        training examples passed in.

        Args:
            examples (list): A list of examples.
            labels (list): A parallel list to examples. The gold labels
                for each example.
            params (dict, optional): Parameters to use when training. Parameter
                selection will be bypassed if this is provided

        Returns:
            (SkLearnModel): Returns self to match classifier scikit-learn
                interfaces.
        """
        params = params or self.config.params
        skip_param_selection = params is not None or self.config.param_selection is None

        # Prepare resources

        # Shuffle to prevent order effects
        indices = list(range(len(labels)))
        random.shuffle(indices)
        examples = [examples[i] for i in indices]
        labels = [labels[i] for i in indices]

        # TODO: add this code back in
        # distinct_labels = set(labels)
        # if len(set(distinct_labels)) <= 1:
        #     return None

        # Extract features and classes
        y = self._label_encoder.encode(labels)
        X, y, groups = self.get_feature_matrix(examples, y, fit=True)

        if skip_param_selection:
            self._clf = self._fit(X, y, params)
            self._current_params = params
        else:
            # run cross-validation to select params
            best_clf, best_params = self._fit_cv(X, y, groups)
            self._clf = best_clf
            self._current_params = best_params

        return self

    def select_params(self, examples, labels, selection_settings=None):
        y = self._label_encoder.encode(labels)
        X, y, groups = self.get_feature_matrix(examples, y, fit=True)
        clf, params = self._fit_cv(X, y, groups, selection_settings)
        self._clf = clf
        return params

    def _fit(self, X, y, params):
        """Trains a classifier without cross-validation.

        Args:
            X (numpy.matrix): The feature matrix for a dataset.
            y (numpy.array): The target output values.
            params (dict): Parameters of the classifier

        """
        params = self._convert_params(params, y, is_grid=False)
        model_class = self._get_model_constructor()
        return model_class(**params).fit(X, y)

    def predict(self, examples):
        X, _, _ = self.get_feature_matrix(examples)
        y = self._clf.predict(X)
        predictions = self._class_encoder.inverse_transform(y)
        return self._label_encoder.decode(predictions)

    def predict_proba(self, examples):
        X, _, _ = self.get_feature_matrix(examples)
        return self._predict_proba(X, self._clf.predict_proba)

    def predict_log_proba(self, examples):
        X, _, _ = self.get_feature_matrix(examples)
        predictions = self._predict_proba(X, self._clf.predict_log_proba)

        # JSON can't reliably encode infinity, so replace it with large number
        for row in predictions:
            _, probas = row
            for label, proba in probas.items():
                if proba == -np.Infinity:
                    probas[label] = _NEG_INF
        return predictions

    def _predict_proba(self, X, predictor):
        predictions = []
        for row in predictor(X):
            class_index = row.argmax()
            probabilities = {}
            top_class = None
            for class_index, proba in enumerate(row):
                raw_class = self._class_encoder.inverse_transform([class_index])[0]
                decoded_class = self._label_encoder.decode([raw_class])[0]
                probabilities[decoded_class] = proba
                if proba > probabilities.get(top_class, -1.0):
                    top_class = decoded_class
            predictions.append((top_class, probabilities))

        return predictions

    def _get_model_constructor(self):
        """Returns the Python class of the actual underlying model"""
        raise NotImplementedError

    def _get_feature_selector(self):
        """Get a feature selector instance based on the feature_selector model
        parameter.

        Returns:
            (Object): a feature selector which returns a reduced feature matrix,
                given the full feature matrix (X) and the class labels (y)
        """
        raise NotImplementedError

    def _get_feature_scaler(self):
        """Get a feature value scaler based on the model settings"""
        if self.config.model_settings is None:
            scale_type = None
        else:
            scale_type = self.config.model_settings.get('feature_scaler')
        scaler = {'std-dev': StandardScaler(with_mean=False),
                  'max-abs': MaxAbsScaler()}.get(scale_type)
        return scaler

    def get_feature_matrix(self, examples, y=None, fit=False):
        """Transforms a list of examples into a feature matrix.

        Args:
            examples (list): The examples.

        Returns:
            (numpy.matrix): The feature matrix.
            (numpy.array): The group labels for examples.
        """
        groups = []
        feats = []
        for idx, example in enumerate(examples):
            feats.append(self._extract_features(example))
            groups.append(idx)

        X, y = self._preprocess_data(feats, y, fit=fit)
        return X, y, groups

    def _preprocess_data(self, X, y=None, fit=False):

        if fit:
            y = self._class_encoder.fit_transform(y)
            X = self._feat_vectorizer.fit_transform(X)
            if self._feat_scaler is not None:
                X = self._feat_scaler.fit_transform(X)
            if self._feat_selector is not None:
                X = self._feat_selector.fit_transform(X, y)
        else:
            X = self._feat_vectorizer.transform(X)
            if self._feat_scaler is not None:
                X = self._feat_scaler.transform(X)
            if self._feat_selector is not None:
                X = self._feat_selector.transform(X)

        return X, y


>>>>>>> c19853c0
class LabelEncoder(object):
    """The label encoder is responsible for converting between rich label
    objects such as a ProcessedQuery and basic formats a model can interpret.

    A workbench model use its label encoder at fit time to encode labels into a
    form it can deal with, and at predict time to decode predictions into
    objects
    """
    def __init__(self, config):
        """Initializes an encoder

        Args:
            config (ModelConfig): The model
        """
        self.config = config

    def encode(self, labels, **kwargs):
        """Transforms a list of label objects into a vector of classes.


        Args:
            labels (list): A list of labels to encode
        """
        return labels

    def decode(self, classes, **kwargs):
        """Decodes a vector of classes into a list of labels

        Args:
            classes (list): A list of classes

        Returns:
            list: The decoded labels
        """
        return classes


class EntityLabelEncoder(LabelEncoder):

    def _get_tag_scheme(self):
        return self.config.model_settings.get('tag_scheme', 'IOB').upper()

    def encode(self, labels, **kwargs):
        examples = kwargs['examples']
        scheme = self._get_tag_scheme()
        # Here each label is a list of entities for the corresponding example
        all_tags = []
        for idx, label in enumerate(labels):
            all_tags.extend(get_tags_from_entities(examples[idx], label, scheme))
        return all_tags

    def encode_multiple(self, labels, **kwargs):
        examples = kwargs['examples']
        scheme = self._get_tag_scheme()
        # Here each label is a list of entities for the corresponding example
        all_tags = []
        for idx, label in enumerate(labels):
            all_tags.append(get_tags_from_entities(examples[idx], label, scheme))
        return all_tags

    def decode(self, tags_by_example, **kwargs):
        # TODO: support decoding multiple queries at once
        scheme = self._get_tag_scheme()
        examples = kwargs['examples']
        labels = [get_entities_from_tags(examples[idx], tags, scheme)
                  for idx, tags in enumerate(tags_by_example)]
        return labels


register_label('class', LabelEncoder)
register_label('entities', EntityLabelEncoder)<|MERGE_RESOLUTION|>--- conflicted
+++ resolved
@@ -5,23 +5,17 @@
 
 from collections import namedtuple
 import logging
+import math
 
 import numpy as np
-from sklearn.model_selection import (KFold, GroupShuffleSplit, GroupKFold,
+from sklearn.model_selection import (KFold, GroupShuffleSplit, GroupKFold, GridSearchCV,
                                      ShuffleSplit, StratifiedKFold, StratifiedShuffleSplit)
-<<<<<<< HEAD
-from sklearn.metrics import (f1_score, precision_recall_fscore_support as score, confusion_matrix)
-
-from .helpers import get_feature_extractor, get_label_encoder, register_label, ENTITIES_LABEL_TYPE
-from .tagging import get_tags_from_entities, get_entities_from_tags
-=======
-from sklearn.preprocessing import LabelEncoder as SKLabelEncoder, MaxAbsScaler, StandardScaler
+
 from sklearn.metrics import (f1_score, precision_recall_fscore_support as score, confusion_matrix,
                              accuracy_score)
 from .helpers import (get_feature_extractor, get_label_encoder, register_label, ENTITIES_LABEL_TYPE,
                       entity_seqs_equal, get_entity_scorer)
 from .taggers.taggers import get_tags_from_entities, get_entities_from_tags
->>>>>>> c19853c0
 logger = logging.getLogger(__name__)
 
 # model scoring types
@@ -794,186 +788,6 @@
         return False
 
 
-<<<<<<< HEAD
-=======
-class SkLearnModel(Model):
-    def __init__(self, config):
-        super().__init__(config)
-        self._class_encoder = SKLabelEncoder()
-        self._feat_vectorizer = DictVectorizer()
-        self._feat_selector = self._get_feature_selector()
-        self._feat_scaler = self._get_feature_scaler()
-
-    def fit(self, examples, labels, params=None):
-        """Trains this model.
-
-        This method inspects instance attributes to determine the classifier
-        object and cross-validation strategy, and then fits the model to the
-        training examples passed in.
-
-        Args:
-            examples (list): A list of examples.
-            labels (list): A parallel list to examples. The gold labels
-                for each example.
-            params (dict, optional): Parameters to use when training. Parameter
-                selection will be bypassed if this is provided
-
-        Returns:
-            (SkLearnModel): Returns self to match classifier scikit-learn
-                interfaces.
-        """
-        params = params or self.config.params
-        skip_param_selection = params is not None or self.config.param_selection is None
-
-        # Prepare resources
-
-        # Shuffle to prevent order effects
-        indices = list(range(len(labels)))
-        random.shuffle(indices)
-        examples = [examples[i] for i in indices]
-        labels = [labels[i] for i in indices]
-
-        # TODO: add this code back in
-        # distinct_labels = set(labels)
-        # if len(set(distinct_labels)) <= 1:
-        #     return None
-
-        # Extract features and classes
-        y = self._label_encoder.encode(labels)
-        X, y, groups = self.get_feature_matrix(examples, y, fit=True)
-
-        if skip_param_selection:
-            self._clf = self._fit(X, y, params)
-            self._current_params = params
-        else:
-            # run cross-validation to select params
-            best_clf, best_params = self._fit_cv(X, y, groups)
-            self._clf = best_clf
-            self._current_params = best_params
-
-        return self
-
-    def select_params(self, examples, labels, selection_settings=None):
-        y = self._label_encoder.encode(labels)
-        X, y, groups = self.get_feature_matrix(examples, y, fit=True)
-        clf, params = self._fit_cv(X, y, groups, selection_settings)
-        self._clf = clf
-        return params
-
-    def _fit(self, X, y, params):
-        """Trains a classifier without cross-validation.
-
-        Args:
-            X (numpy.matrix): The feature matrix for a dataset.
-            y (numpy.array): The target output values.
-            params (dict): Parameters of the classifier
-
-        """
-        params = self._convert_params(params, y, is_grid=False)
-        model_class = self._get_model_constructor()
-        return model_class(**params).fit(X, y)
-
-    def predict(self, examples):
-        X, _, _ = self.get_feature_matrix(examples)
-        y = self._clf.predict(X)
-        predictions = self._class_encoder.inverse_transform(y)
-        return self._label_encoder.decode(predictions)
-
-    def predict_proba(self, examples):
-        X, _, _ = self.get_feature_matrix(examples)
-        return self._predict_proba(X, self._clf.predict_proba)
-
-    def predict_log_proba(self, examples):
-        X, _, _ = self.get_feature_matrix(examples)
-        predictions = self._predict_proba(X, self._clf.predict_log_proba)
-
-        # JSON can't reliably encode infinity, so replace it with large number
-        for row in predictions:
-            _, probas = row
-            for label, proba in probas.items():
-                if proba == -np.Infinity:
-                    probas[label] = _NEG_INF
-        return predictions
-
-    def _predict_proba(self, X, predictor):
-        predictions = []
-        for row in predictor(X):
-            class_index = row.argmax()
-            probabilities = {}
-            top_class = None
-            for class_index, proba in enumerate(row):
-                raw_class = self._class_encoder.inverse_transform([class_index])[0]
-                decoded_class = self._label_encoder.decode([raw_class])[0]
-                probabilities[decoded_class] = proba
-                if proba > probabilities.get(top_class, -1.0):
-                    top_class = decoded_class
-            predictions.append((top_class, probabilities))
-
-        return predictions
-
-    def _get_model_constructor(self):
-        """Returns the Python class of the actual underlying model"""
-        raise NotImplementedError
-
-    def _get_feature_selector(self):
-        """Get a feature selector instance based on the feature_selector model
-        parameter.
-
-        Returns:
-            (Object): a feature selector which returns a reduced feature matrix,
-                given the full feature matrix (X) and the class labels (y)
-        """
-        raise NotImplementedError
-
-    def _get_feature_scaler(self):
-        """Get a feature value scaler based on the model settings"""
-        if self.config.model_settings is None:
-            scale_type = None
-        else:
-            scale_type = self.config.model_settings.get('feature_scaler')
-        scaler = {'std-dev': StandardScaler(with_mean=False),
-                  'max-abs': MaxAbsScaler()}.get(scale_type)
-        return scaler
-
-    def get_feature_matrix(self, examples, y=None, fit=False):
-        """Transforms a list of examples into a feature matrix.
-
-        Args:
-            examples (list): The examples.
-
-        Returns:
-            (numpy.matrix): The feature matrix.
-            (numpy.array): The group labels for examples.
-        """
-        groups = []
-        feats = []
-        for idx, example in enumerate(examples):
-            feats.append(self._extract_features(example))
-            groups.append(idx)
-
-        X, y = self._preprocess_data(feats, y, fit=fit)
-        return X, y, groups
-
-    def _preprocess_data(self, X, y=None, fit=False):
-
-        if fit:
-            y = self._class_encoder.fit_transform(y)
-            X = self._feat_vectorizer.fit_transform(X)
-            if self._feat_scaler is not None:
-                X = self._feat_scaler.fit_transform(X)
-            if self._feat_selector is not None:
-                X = self._feat_selector.fit_transform(X, y)
-        else:
-            X = self._feat_vectorizer.transform(X)
-            if self._feat_scaler is not None:
-                X = self._feat_scaler.transform(X)
-            if self._feat_selector is not None:
-                X = self._feat_selector.transform(X)
-
-        return X, y
-
-
->>>>>>> c19853c0
 class LabelEncoder(object):
     """The label encoder is responsible for converting between rich label
     objects such as a ProcessedQuery and basic formats a model can interpret.
