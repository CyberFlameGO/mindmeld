# -*- coding: utf-8 -*-
#
# Copyright (c) 2015 Cisco Systems, Inc. and others.  All rights reserved.
# Licensed under the Apache License, Version 2.0 (the "License");
# you may not use this file except in compliance with the License.
# You may obtain a copy of the License at
#     http://www.apache.org/licenses/LICENSE-2.0
# Unless required by applicable law or agreed to in writing, software
# distributed under the License is distributed on an "AS IS" BASIS,
# WITHOUT WARRANTIES OR CONDITIONS OF ANY KIND, either express or implied.
# See the License for the specific language governing permissions and
# limitations under the License.

"""
This module contains the Config class.
"""
import copy
import imp
import logging
import os
import warnings

from .schemas import validate_language_code, validate_locale_code
from .. import path

logger = logging.getLogger(__name__)

DUCKLING_SERVICE_NAME = "duckling"
DEFAULT_DUCKLING_URL = "http://localhost:7151/parse"

CONFIG_DEPRECATION_MAPPING = {
    "DOMAIN_CLASSIFIER_CONFIG": "DOMAIN_MODEL_CONFIG",
    "INTENT_CLASSIFIER_CONFIG": "INTENT_MODEL_CONFIG",
    "ENTITY_RECOGNIZER_CONFIG": "ENTITY_MODEL_CONFIG",
    "ROLE_CLASSIFIER_CONFIG": "ROLE_MODEL_CONFIG",
    "ENTITY_RESOLVER_CONFIG": "ENTITY_RESOLUTION_CONFIG",
    "QUESTION_ANSWERER_CONFIG": "QUESTION_ANSWERING_CONFIG",
    "get_entity_recognizer_config": "get_entity_model_config",
    "get_intent_classifier_config": "get_intent_model_config",
    "get_entity_resolver_config": "get_entity_resolution_model_config",
    "get_role_classifier_config": "get_role_model_config",
}

DEFAULT_DOMAIN_CLASSIFIER_CONFIG = {
    "model_type": "text",
    "model_settings": {"classifier_type": "logreg"},
    "params": {
        "solver": "liblinear",
    },
    "param_selection": {
        "type": "k-fold",
        "k": 10,
        "grid": {"fit_intercept": [True, False], "C": [10, 100, 1000, 10000, 100000]},
    },
    "features": {"bag-of-words": {"lengths": [1]}, "freq": {"bins": 5}, "in-gaz": {}},
}

DEFAULT_INTENT_CLASSIFIER_CONFIG = {
    "model_type": "text",
    "model_settings": {"classifier_type": "logreg"},
    "params": {
        "solver": "liblinear",
    },
    "param_selection": {
        "type": "k-fold",
        "k": 10,
        "grid": {
            "fit_intercept": [True, False],
            "C": [0.01, 1, 100, 10000, 1000000],
            "class_bias": [1, 0.7, 0.3, 0],
        },
    },
    "features": {
        "bag-of-words": {"lengths": [1]},
        "in-gaz": {},
        "freq": {"bins": 5},
        "length": {},
    },
}

DEFAULT_ENTITY_RECOGNIZER_CONFIG = {
    "model_type": "tagger",
    "label_type": "entities",
    "model_settings": {
        "classifier_type": "memm",
        "tag_scheme": "IOB",
        "feature_scaler": "max-abs",
    },
    "params": {
        "solver": "liblinear",
    },
    "param_selection": {
        "type": "k-fold",
        "k": 5,
        "scoring": "accuracy",
        "grid": {
            "penalty": ["l1", "l2"],
            "C": [0.01, 1, 100, 10000, 1000000, 100000000],
        },
    },
    "features": {
        "bag-of-words-seq": {
            "ngram_lengths_to_start_positions": {
                1: [-2, -1, 0, 1, 2],
                2: [-2, -1, 0, 1],
            }
        },
        "in-gaz-span-seq": {},
        "sys-candidates-seq": {"start_positions": [-1, 0, 1]},
    },
}

DEFAULT_ENTITY_RESOLVER_CONFIG = {
    "model_type": "resolver",
    "model_settings": {"resolver_type": "text_relevance", },
    "params": {
        "solver": "liblinear",
    },
}

DEFAULT_ROLE_CLASSIFIER_CONFIG = {
    "model_type": "text",
    "model_settings": {"classifier_type": "logreg"},
<<<<<<< HEAD
    "params": {"C": 100, "penalty": "l2", "solver": "liblinear"},
=======
    "params": {"C": 100, "penalty": "l1", "solver": "liblinear"},
>>>>>>> b85faf9e
    "features": {
        "bag-of-words-before": {
            "ngram_lengths_to_start_positions": {1: [-2, -1], 2: [-2, -1]}
        },
        "bag-of-words-after": {
            "ngram_lengths_to_start_positions": {1: [0, 1], 2: [0, 1]}
        },
        "other-entities": {},
    },
}

DEFAULT_QUESTION_ANSWERER_CONFIG = {
    "model_type": "elasticsearch",
    "model_settings": {
        "query_type": "keyword"
    }
}

ENGLISH_LANGUAGE_CODE = "en"
ENGLISH_US_LOCALE = "en_US"
DEFAULT_LANGUAGE_CONFIG = {
    "language": ENGLISH_LANGUAGE_CODE,
    "locale": ENGLISH_US_LOCALE,
}

# ElasticSearch mapping to define text analysis settings for text fields.
# It defines specific index configuration for synonym indices. The common index configuration
# is in default index template.
DEFAULT_ES_SYNONYM_MAPPING = {
    "mappings": {
        "properties": {
            "sort_factor": {"type": "double"},
            "whitelist": {
                "type": "nested",
                "properties": {
                    "name": {
                        "type": "text",
                        "fields": {
                            "raw": {"type": "keyword", "ignore_above": 256},
                            "normalized_keyword": {
                                "type": "text",
                                "analyzer": "keyword_match_analyzer",
                            },
                            "char_ngram": {
                                "type": "text",
                                "analyzer": "char_ngram_analyzer",
                            },
                        },
                        "analyzer": "default_analyzer",
                    }
                },
            },
        }
    }
}

PHONETIC_ES_SYNONYM_MAPPING = {
    "mappings": {
        "properties": {
            "sort_factor": {"type": "double"},
            "whitelist": {
                "type": "nested",
                "properties": {
                    "name": {
                        "type": "text",
                        "fields": {
                            "raw": {"type": "keyword", "ignore_above": 256},
                            "normalized_keyword": {
                                "type": "text",
                                "analyzer": "keyword_match_analyzer",
                            },
                            "char_ngram": {
                                "type": "text",
                                "analyzer": "char_ngram_analyzer",
                            },
                            "double_metaphone": {
                                "type": "text",
                                "analyzer": "phonetic_analyzer",
                            },
                        },
                        "analyzer": "default_analyzer",
                    }
                },
            },
            "cname": {
                "type": "text",
                "analyzer": "default_analyzer",
                "fields": {
                    "raw": {"type": "keyword", "ignore_above": 256},
                    "normalized_keyword": {
                        "type": "text",
                        "analyzer": "keyword_match_analyzer",
                    },
                    "char_ngram": {"type": "text", "analyzer": "char_ngram_analyzer", },
                    "double_metaphone": {
                        "type": "text",
                        "analyzer": "phonetic_analyzer",
                    },
                },
            },
        }
    },
    "settings": {
        "analysis": {
            "filter": {
                "phonetic_filter": {
                    "type": "phonetic",
                    "encoder": "doublemetaphone",
                    "replace": True,
                    "max_code_len": 7,
                }
            },
            "analyzer": {
                "phonetic_analyzer": {
                    "filter": [
                        "lowercase",
                        "asciifolding",
                        "token_shingle",
                        "phonetic_filter",
                    ],
                    "char_filter": [
                        "remove_comma",
                        "remove_tm_and_r",
                        "remove_loose_apostrophes",
                        "space_possessive_apostrophes",
                        "remove_special_beginning",
                        "remove_special_end",
                        "remove_special1",
                        "remove_special2",
                        "remove_special3",
                        "remove_dot",
                    ],
                    "type": "custom",
                    "tokenizer": "whitespace",
                }
            },
        }
    },
}

DEFAULT_ES_INDEX_TEMPLATE_NAME = "mindmeld_default"

# Default ES index template that contains the base index configuration shared across different
# types of indices. Currently all ES indices will be created using this template.
# - custom text analysis settings such as custom analyzers, token filters and character filters.
# - dynamic field mapping template for text fields
# - common fields, e.g. id.
DEFAULT_ES_INDEX_TEMPLATE = {
    "template": "*",
    "mappings": {
        "dynamic_templates": [
            {
                "default_text": {
                    "match": "*",
                    "match_mapping_type": "string",
                    "mapping": {
                        "type": "text",
                        "analyzer": "default_analyzer",
                        "fields": {
                            "raw": {"type": "keyword", "ignore_above": 256},
                            "normalized_keyword": {
                                "type": "text",
                                "analyzer": "keyword_match_analyzer",
                            },
                            "processed_text": {"type": "text", "analyzer": "english", },
                            "char_ngram": {
                                "type": "text",
                                "analyzer": "char_ngram_analyzer",
                            },
                        },
                    },
                }
            }
        ],
        "properties": {"id": {"type": "keyword"}},
    },
    "settings": {
        "analysis": {
            "char_filter": {
                "remove_loose_apostrophes": {
                    "pattern": " '|' ",
                    "type": "pattern_replace",
                    "replacement": "",
                },
                "space_possessive_apostrophes": {
                    "pattern": "([^\\p{N}\\s]+)'s ",
                    "type": "pattern_replace",
                    "replacement": "$1 's ",
                },
                "remove_special_beginning": {
                    "pattern": "^[^\\p{L}\\p{N}\\p{Sc}&']+",
                    "type": "pattern_replace",
                    "replacement": "",
                },
                "remove_special_end": {
                    "pattern": "[^\\p{L}\\p{N}&']+$",
                    "type": "pattern_replace",
                    "replacement": "",
                },
                "remove_special1": {
                    "pattern": "([\\p{L}]+)[^\\p{L}\\p{N}&']+(?=[\\p{N}\\s]+)",
                    "type": "pattern_replace",
                    "replacement": "$1 ",
                },
                "remove_special2": {
                    "pattern": "([\\p{N}]+)[^\\p{L}\\p{N}&']+(?=[\\p{L}\\s]+)",
                    "type": "pattern_replace",
                    "replacement": "$1 ",
                },
                "remove_special3": {
                    "pattern": "([\\p{L}]+)[^\\p{L}\\p{N}&']+(?=[\\p{L}]+)",
                    "type": "pattern_replace",
                    "replacement": "$1 ",
                },
                "remove_comma": {
                    "pattern": ",",
                    "type": "pattern_replace",
                    "replacement": "",
                },
                "remove_tm_and_r": {
                    "pattern": "™|®",
                    "type": "pattern_replace",
                    "replacement": "",
                },
                "remove_dot": {
                    "pattern": "([\\p{L}]+)[.]+(?=[\\p{L}\\s]+)",
                    "type": "pattern_replace",
                    "replacement": "$1",
                },
            },
            "filter": {
                "token_shingle": {
                    "max_shingle_size": "4",
                    "min_shingle_size": "2",
                    "output_unigrams": "true",
                    "type": "shingle",
                },
                "ngram_filter": {"type": "ngram", "min_gram": "3", "max_gram": "3"},
            },
            "analyzer": {
                "default_analyzer": {
                    "filter": ["lowercase", "asciifolding", "token_shingle"],
                    "char_filter": [
                        "remove_comma",
                        "remove_tm_and_r",
                        "remove_loose_apostrophes",
                        "space_possessive_apostrophes",
                        "remove_special_beginning",
                        "remove_special_end",
                        "remove_special1",
                        "remove_special2",
                        "remove_special3",
                    ],
                    "type": "custom",
                    "tokenizer": "whitespace",
                },
                "keyword_match_analyzer": {
                    "filter": ["lowercase", "asciifolding"],
                    "char_filter": [
                        "remove_comma",
                        "remove_tm_and_r",
                        "remove_loose_apostrophes",
                        "space_possessive_apostrophes",
                        "remove_special_beginning",
                        "remove_special_end",
                        "remove_special1",
                        "remove_special2",
                        "remove_special3",
                    ],
                    "type": "custom",
                    "tokenizer": "keyword",
                },
                "char_ngram_analyzer": {
                    "filter": ["lowercase", "asciifolding", "ngram_filter"],
                    "char_filter": [
                        "remove_comma",
                        "remove_tm_and_r",
                        "remove_loose_apostrophes",
                        "space_possessive_apostrophes",
                        "remove_special_beginning",
                        "remove_special_end",
                        "remove_special1",
                        "remove_special2",
                        "remove_special3",
                    ],
                    "type": "custom",
                    "tokenizer": "whitespace",
                },
            },
        }
    },
}

# Elasticsearch mapping to define knowledge base index specific configuration:
# - dynamic field mapping to index all synonym whitelist in fields with "$whitelist" suffix.
# - location field
#
# The common configuration is defined in default index template
DEFAULT_ES_QA_MAPPING = {
    "mappings": {
        "dynamic_templates": [
            {
                "synonym_whitelist_text": {
                    "match": "*$whitelist",
                    "match_mapping_type": "object",
                    "mapping": {
                        "type": "nested",
                        "properties": {
                            "name": {
                                "type": "text",
                                "fields": {
                                    "raw": {"type": "keyword", "ignore_above": 256},
                                    "normalized_keyword": {
                                        "type": "text",
                                        "analyzer": "keyword_match_analyzer",
                                    },
                                    "char_ngram": {
                                        "type": "text",
                                        "analyzer": "char_ngram_analyzer",
                                    },
                                },
                                "analyzer": "default_analyzer",
                            }
                        },
                    },
                }
            }
        ],
        "properties": {"location": {"type": "geo_point"}},
    }
}

DEFAULT_PARSER_DEPENDENT_CONFIG = {
    "left": True,
    "right": True,
    "min_instances": 0,
    "max_instances": None,
    "precedence": "left",
    "linking_words": frozenset(),
}

DEFAULT_RANKING_CONFIG = {"query_clauses_operator": "or"}

DEFAULT_NLP_CONFIG = {
    "resolve_entities_using_nbest_transcripts": [],
    "system_entity_recognizer": {
        "type": DUCKLING_SERVICE_NAME,
        "url": DEFAULT_DUCKLING_URL,
    },
}

DEFAULT_AUGMENTATION_CONFIG = {
    "augmentor_class": "EnglishParaphraser",
    "batch_size": 8,
    "paths": [{"domains": ".*", "intents": ".*", "files": ".*", }],
    "path_suffix": "-augment.txt",
}

DEFAULT_AUTO_ANNOTATOR_CONFIG = {
    "annotator_class": "MultiLingualAnnotator",
    "overwrite": False,
    "annotation_rules": [
        {"domains": ".*", "intents": ".*", "files": ".*", "entities": ".*", }
    ],
    "unannotate_supported_entities_only": True,
    "unannotation_rules": None,
    "translator": "NoOpTranslator",
}

DEFAULT_ACTIVE_LEARNING_CONFIG = {
    "output_folder": None,
    "pre_tuning": {
        "train_pattern": ".*train.*.txt",
        "test_pattern": ".*test.*.txt",
        "train_seed_pct": 0.20,
    },
    "tuning": {
        "n_classifiers": 3,
        "n_epochs": 5,
        "batch_size": 100,
        "tuning_level": ["domain"],
        "classifier_tuning_strategies": [
            "LeastConfidenceSampling",
            "MarginSampling",
            "EntropySampling",
            "RandomSampling",
            "DisagreementSampling",
            "EnsembleSampling",
            "KLDivergenceSampling",
        ],
        "tagger_tuning_strategies": [
            "LeastConfidenceSampling",
            "MarginSampling",
            "EntropySampling",
        ],
    },
    "tuning_output": {
        "save_sampled_queries": True,
        "aggregate_statistic": "accuracy",
        "class_level_statistic": "f_beta",
    },
    "query_selection": {
        "classifier_selection_strategy": "EntropySampling",
        "tagger_selection_strategy": "EntropySampling",
        "log_usage_pct": 1.00,
        "labeled_logs_pattern": None,
        "unlabeled_logs_path": "logs.txt",
    },
}

DEFAULT_NORMALIZERS = [
    'RemoveAposAtEndOfPossesiveForm',
    'RemoveAdjacentAposAndSpace',
    'RemoveBeginningSpace',
    'RemoveTrailingSpace',
    'ReplaceSpacesWithSpace',
    'ReplaceUnderscoreWithSpace',
    'SeparateAposS',
    'ReplacePunctuationAtWordStartWithSpace',
    'ReplacePunctuationAtWordEndWithSpace',
    'ReplaceSpecialCharsBetweenLettersAndDigitsWithSpace',
    'ReplaceSpecialCharsBetweenDigitsAndLettersWithSpace',
    'ReplaceSpecialCharsBetweenLettersWithSpace',
    'Lowercase',
    'ASCIIFold'
]

DEFAULT_EN_TEXT_PREPARATION_CONFIG = {
    "preprocessors": [],
    "normalizers": DEFAULT_NORMALIZERS,
    "tokenizer": "WhiteSpaceTokenizer",
    "stemmer": "EnglishNLTKStemmer"
}


class NlpConfigError(Exception):
    pass


<<<<<<< HEAD
def merge_recursive_dict(default_dict, custom_dict):
    "merges b into a"
    for key in custom_dict:
        if key in default_dict:
            if isinstance(default_dict[key], dict) and isinstance(custom_dict[key], dict):
                merge_recursive_dict(default_dict[key], custom_dict[key])
            elif default_dict[key] == custom_dict[key]:
                pass  # same leaf value
            else:
                default_dict[key] = custom_dict[key]
        else:
            default_dict[key] = custom_dict[key]
    return default_dict
=======
def merge_param_configs(default_dict, user_defined_dict):
    new_dict = dict(user_defined_dict)
    if "params" not in default_dict:
        return new_dict
    if "params" in user_defined_dict:
        new_dict["params"] = {**default_dict["params"], **user_defined_dict["params"]}
    else:
        new_dict["params"] = default_dict["params"]
    return new_dict
>>>>>>> b85faf9e


def get_custom_action_config(app_path):
    if not app_path:
        return None
    try:
        custom_action_config = getattr(
            _get_config_module(app_path), "CUSTOM_ACTION_CONFIG", None
        )
        return custom_action_config
    except (OSError, IOError):
        logger.info("No app configuration file found.")
        return None


def get_max_history_len(app_path):
    if not app_path:
        return None
    try:
        custom_action_config = getattr(
            _get_config_module(app_path), "MAX_HISTORY_LEN", None
        )
        return custom_action_config
    except (OSError, IOError):
        logger.info("No app configuration file found.")
        return None


def get_language_config(app_path):
    if not app_path:
        return ENGLISH_LANGUAGE_CODE, ENGLISH_US_LOCALE
    try:
        language_config = getattr(
            _get_config_module(app_path), "LANGUAGE_CONFIG", DEFAULT_LANGUAGE_CONFIG
        )
        locale = language_config.get("locale")
        language = language_config.get("language")
        resolved_language = resolve_language(language, locale)
        return resolved_language, locale
    except (OSError, IOError):
        logger.info(
            "No app configuration file found. Using default language and locale."
        )
        return ENGLISH_LANGUAGE_CODE, ENGLISH_US_LOCALE


def resolve_language(language=None, locale=None):
    """
    Resolves to a language given a locale.
    """
    locale = validate_locale_code(locale)
    language = validate_language_code(language)

    # Locale overrides language
    if locale:
        language = locale.split("_")[0]

    if not language:
        language = ENGLISH_LANGUAGE_CODE

    return language.lower()


def get_app_namespace(app_path):
    """Returns the namespace of the application at app_path"""
    try:
        _app_namespace = _get_config_module(app_path).APP_NAMESPACE
        if "JUPYTER_USER" in os.environ:
            _app_namespace = "{}_{}".format(os.environ["JUPYTER_USER"], _app_namespace)
        return _app_namespace
    except (OSError, IOError):
        logger.debug("No app configuration file found")
    except AttributeError:
        logger.debug("App namespace not set in app configuration")

    # If a relative path is passed in, we resolve to its abspath
    app_path = os.path.abspath(app_path) if not os.path.isabs(app_path) else app_path

    _app_namespace = os.path.split(app_path)[1]
    if "JUPYTER_USER" in os.environ:
        _app_namespace = "{jupyter_user}_{app_namespace}".format(
            jupyter_user=os.environ["JUPYTER_USER"], app_namespace=_app_namespace
        )
    return _app_namespace


def is_duckling_configured(app_path):
    """Returns True if the app config specifies that duckling should be run
    as a system entity recognizer

    Args:
        app_path (str): A application path

    Returns:
        (bool): True if the app config specifies that the numerical parsing
            should be run
    """
    if not app_path:
        raise NlpConfigError("Application path is not valid")

    config = get_nlp_config(app_path).get("system_entity_recognizer")

    if isinstance(config, dict):
        # We get into this conditional when the app has specified the system_entity_recognizer
        # nlp config
        return config.get("type") == DUCKLING_SERVICE_NAME
    else:
        # We get into this conditional when the app has not specified the system_entity_recognizer
        # nlp config, in which case, we default to the duckling API
        return True


def get_system_entity_url_config(app_path):
    """
    Get system entity url from the application's config. If the application does not define the url,
        return the default duckling url.
    """
    if not app_path:
        raise NlpConfigError("Application path is not valid")

    return (
        get_nlp_config(app_path)
            .get("system_entity_recognizer", {})
            .get("url", DEFAULT_DUCKLING_URL)
    )


def get_classifier_config(
    clf_type, app_path=None, domain=None, intent=None, entity=None
):
    """Returns the config for the specified classifier, with the
    following  order of precedence.

    If the application contains a config.py file:
    - Return the response from the get_*_model_config function in
      config.py for the specified classifier type. E.g.
      `get_intent_model_config`.
    - If the function does not exist, or raise an exception, return the
      config specified by *_MODEL_CONFIG in config.py, e.g.
      INTENT_MODEL_CONFIG.

    Otherwise, use the MindMeld default config for the classifier type


    Args:
        clf_type (str): The type of the classifier. One of 'domain',
            'intent', 'entity', 'entity_resolution', or 'role'.
        app_path (str, optional): The location of the app
        domain (str, optional): The domain of the classifier
        intent (str, optional): The intent of the classifier
        entity (str, optional): The entity type of the classifier

    Returns:
        dict: A classifier config
    """
    try:
        module_conf = _get_config_module(app_path)

    except (TypeError, OSError, IOError):
        logger.info(
            "No app configuration file found. Using default %s model configuration",
            clf_type,
        )
        return _get_default_classifier_config(clf_type)

    func_name = {
        "intent": "get_intent_classifier_config",
        "entity": "get_entity_recognizer_config",
        "entity_resolution": "get_entity_resolver_config",
        "role": "get_role_classifier_config",
    }.get(clf_type)
    func_args = {
        "intent": ("domain",),
        "entity": ("domain", "intent"),
        "entity_resolution": ("domain", "intent", "entity"),
        "role": ("domain", "intent", "entity"),
    }.get(clf_type)

    if func_name:
        func = None
        try:
            func = getattr(module_conf, func_name)
        except AttributeError:
            try:
                func = getattr(module_conf, CONFIG_DEPRECATION_MAPPING[func_name])
                msg = (
                    "%s config key is deprecated. Please use the equivalent %s config "
                    "key" % (CONFIG_DEPRECATION_MAPPING[func_name], func_name)
                )
                warnings.warn(msg, DeprecationWarning)
            except AttributeError:
                pass
        if func:
            try:
                raw_args = {"domain": domain, "intent": intent, "entity": entity}
                args = {k: raw_args[k] for k in func_args}
<<<<<<< HEAD
                return merge_recursive_dict(_get_default_classifier_config(clf_type), copy.deepcopy(func(**args)))
=======
                return merge_param_configs(_get_default_classifier_config(clf_type), copy.deepcopy(func(**args)))
>>>>>>> b85faf9e
            except Exception as exc:  # pylint: disable=broad-except
                # Note: this is intentionally broad -- provider could raise any exception
                logger.warning(
                    "%r configuration provider raised exception: %s", clf_type, exc
                )

    attr_name = {
        "domain": "DOMAIN_CLASSIFIER_CONFIG",
        "intent": "INTENT_CLASSIFIER_CONFIG",
        "entity": "ENTITY_RECOGNIZER_CONFIG",
        "entity_resolution": "ENTITY_RESOLVER_CONFIG",
        "role": "ROLE_CLASSIFIER_CONFIG",
        "question_answering": "QUESTION_ANSWERER_CONFIG",
    }[clf_type]
    try:
<<<<<<< HEAD
        return merge_recursive_dict(_get_default_classifier_config(clf_type),
                                    copy.deepcopy(getattr(module_conf, attr_name)))
=======
        return merge_param_configs(_get_default_classifier_config(clf_type),
                                   copy.deepcopy(getattr(module_conf, attr_name)))
>>>>>>> b85faf9e
    except AttributeError:
        try:
            result = copy.deepcopy(
                getattr(module_conf, CONFIG_DEPRECATION_MAPPING[attr_name])
            )
            msg = (
                "%s config is deprecated. Please use the equivalent %s config "
                "key" % (CONFIG_DEPRECATION_MAPPING[attr_name], attr_name)
            )
            warnings.warn(msg, DeprecationWarning)
            return result
        except AttributeError:
            logger.info("No %s model configuration set. Using default.", clf_type)

    return _get_default_classifier_config(clf_type)


def _get_default_classifier_config(clf_type):
    return copy.deepcopy(
        {
            "domain": DEFAULT_DOMAIN_CLASSIFIER_CONFIG,
            "intent": DEFAULT_INTENT_CLASSIFIER_CONFIG,
            "entity": DEFAULT_ENTITY_RECOGNIZER_CONFIG,
            "entity_resolution": DEFAULT_ENTITY_RESOLVER_CONFIG,
            "role": DEFAULT_ROLE_CLASSIFIER_CONFIG,
            "language_config": DEFAULT_LANGUAGE_CONFIG,
            "question_answering": DEFAULT_QUESTION_ANSWERER_CONFIG,
        }[clf_type]
    )


def get_parser_config(app_path=None, config=None, domain=None, intent=None):
    """Gets the fully specified parser configuration for the app at the
    given path.

    Args:
        app_path (str, optional): The location of the MindMeld app
        config (dict, optional): A config object to use. This will
            override the config specified by the app's config.py file.
            If necessary, this object will be expanded to a fully
            specified config object.
        domain (str, optional): The domain of the parser
        intent (str, optional): The intent of the parser

    Returns:
        dict: A fully parser configuration
    """
    if config:
        return _expand_parser_config(config)

    if not app_path:
        raise NlpConfigError("Application path is not valid")

    try:
        module_conf = _get_config_module(app_path)
    except (OSError, IOError):
        logger.info("No app configuration file found. Not configuring parser.")
        return _get_default_parser_config()

    # Try provider first
    config_provider = None
    try:
        config_provider = module_conf.get_parser_config
    except AttributeError:
        pass
    if config_provider:
        try:
            config = config or config_provider(domain, intent)
            return _expand_parser_config(config)
        except Exception as exc:  # pylint: disable=broad-except
            # Note: this is intentionally broad -- provider could raise any exception
            logger.warning("Parser configuration provider raised exception: %s", exc)

    # Try object second
    try:
        config = config or module_conf.PARSER_CONFIG
        return _expand_parser_config(config)
    except AttributeError:
        pass

    return _get_default_parser_config()


def _get_default_parser_config():
    return None


def _expand_parser_config(config):
    # Replace with -- since | has a special meaning for parser
    return {
        head.replace("|", "--"): _expand_group_config(group)
        for head, group in config.items()
    }


def _expand_group_config(group_config):
    """Expands a parser group configuration.

    A group config can either be a list of dependents or a dictionary with a
    field for each dependent.

    In the list a dependent can be a string containing the name of the
    entity-role type identifier or a dictionary with at least a type field.

    In the dictionary the dependent must be another dictionary.

    Some example parser configs follow below.

    A very simple configuration:

       {
           'head': ['dependent']
       }

    A more realistic simple config:

        {
            'product|beverage': ['size', 'quantity', 'option|beverage'],
            'product|baked-good': ['size', 'quantity', 'option|baked-good'],
            'store': ['location'],
            'option': ['size']
        }

    A fully specified config:

        {
            'product': {
                'quantity': {
                    'left': True,
                    'right': True,
                    'precedence': 'left',
                    'min_instances': 0,
                    'max_instances': 3
                },
                'size': {
                    'left': True,
                    'right': True,
                    'precedence': 'left',
                    'min_instances': 0,
                    'max_instances': 1
                },
                'option': {
                    'left': True,
                    'right': True,
                    'precedence': 'left',
                    'min_instances': 0,
                    'max_instances': 1
                }
            },
            'store': {
                'location': {
                    'left': True,
                    'right': True,
                    'precedence': 'left',
                    'min_instances': 0,
                    'max_instances': 1
                }
            },
            'option': {
                'size': {
                    'left': True,
                    'right': True,
                    'precedence': 'left',
                    'min_instances': 0,
                    'max_instances': 1
                }
            }
        }
    """
    group_config = copy.deepcopy(group_config)
    expanded = {}
    if isinstance(group_config, (tuple, list, set)):
        for dependent in group_config:
            config = copy.copy(DEFAULT_PARSER_DEPENDENT_CONFIG)
            try:
                dep_type = dependent.pop("type")
                config.update(dependent)
            except (AttributeError, ValueError):
                # simple style config -- dependent is a str
                dep_type = dependent
            # Replace with -- since | has a special meaning for parser
            expanded[dep_type.replace("|", "--")] = config
    else:
        for dep_type, dep_config in group_config.items():
            config = copy.copy(DEFAULT_PARSER_DEPENDENT_CONFIG)
            dep_config.pop("type", None)
            config.update(dep_config)
            # Replace with -- since | has a special meaning for parser
            expanded[dep_type.replace("|", "--")] = config
    return expanded


def _get_config_module(app_path):
    module_path = path.get_config_module_path(app_path)

    config_module = imp.load_source(
        "config_module_" + os.path.basename(app_path), module_path
    )
    return config_module


def _get_default_nlp_config():
    return copy.deepcopy(DEFAULT_NLP_CONFIG)


def get_nlp_config(app_path=None, config=None):
    """Gets the fully specified processor configuration for the app at the
    given path.

    Args:
        app_path (str, optional): The location of the MindMeld app
        config (dict, optional): A config object to use. This will
            override the config specified by the app's config.py file.
            If necessary, this object will be expanded to a fully
            specified config object.

    Returns:
        dict: The nbest inference configuration
    """
    if config:
        return config
    try:
        module_conf = _get_config_module(app_path)
    except (OSError, IOError):
        logger.info("No app configuration file found. Using default nlp config.")
        return _get_default_nlp_config()

    # Try provider first
    try:
        return copy.deepcopy(module_conf.get_nlp_config())
    except AttributeError:
        pass

    # Try object second
    try:
        config = config or module_conf.NLP_CONFIG
        return config
    except AttributeError:
        pass

    return _get_default_nlp_config()


def get_augmentation_config(app_path=None):
    """Gets the augmentation config for the app.

    Args:
        app_path (str, optional): The location of the MindMeld app.

    Returns:
        dict: The augmentation config.
    """
    try:
        augmentation_config = getattr(
            _get_config_module(app_path),
            "AUGMENTATION_CONFIG",
            DEFAULT_AUGMENTATION_CONFIG,
        )
        return augmentation_config
    except (OSError, IOError, AttributeError):
        logger.info(
            "No app configuration file found. Using the default augmentation config."
        )
        return DEFAULT_AUGMENTATION_CONFIG


def get_auto_annotator_config(app_path=None):
    """Gets the automatic annotator config for the app at the
    given path.

    Args:
        app_path (str, optional): The location of the MindMeld app

    Returns:
        dict: The automatic annotator config.
    """
    try:
        auto_annotator_config = getattr(
            _get_config_module(app_path),
            "AUTO_ANNOTATOR_CONFIG",
            DEFAULT_AUTO_ANNOTATOR_CONFIG,
        )
        return auto_annotator_config
    except (OSError, IOError):
        logger.info(
            "No app configuration file found. Using the default automatic annotator config."
        )
        return DEFAULT_AUTO_ANNOTATOR_CONFIG


def get_active_learning_config(app_path=None):
    """Gets the active learning configuration for the app at the specified path.

    Args:
        app_path (str, optional): The location of the MindMeld app

    Returns:
        dict: The active learning configuration.
    """

    if not app_path:
        return DEFAULT_ACTIVE_LEARNING_CONFIG
    try:
        active_learning_config = getattr(
            _get_config_module(app_path),
            "ACTIVE_LEARNING_CONFIG",
            DEFAULT_ACTIVE_LEARNING_CONFIG,
        )
        return active_learning_config
    except (OSError, IOError, AttributeError):
        logger.info("No app configuration file found.")
        return DEFAULT_ACTIVE_LEARNING_CONFIG


def get_text_preparation_config(app_path=None):
    """Gets the text preparation configuration for the app at the specified path.

    Args:
        app_path (str, optional): The location of the MindMeld app

    Returns:
        dict: The text preparation pipeline configuration.
    """
    if not app_path:
        return DEFAULT_EN_TEXT_PREPARATION_CONFIG
    try:
        tokenizer_config = getattr(
            _get_config_module(app_path), "TEXT_PREPARATION_CONFIG"
        )
        return tokenizer_config
    except (OSError, IOError, AttributeError):
        logger.info("No app configuration file found. Using default text_preparation_config.")
        return {"normalizers": DEFAULT_NORMALIZERS}<|MERGE_RESOLUTION|>--- conflicted
+++ resolved
@@ -121,11 +121,7 @@
 DEFAULT_ROLE_CLASSIFIER_CONFIG = {
     "model_type": "text",
     "model_settings": {"classifier_type": "logreg"},
-<<<<<<< HEAD
-    "params": {"C": 100, "penalty": "l2", "solver": "liblinear"},
-=======
     "params": {"C": 100, "penalty": "l1", "solver": "liblinear"},
->>>>>>> b85faf9e
     "features": {
         "bag-of-words-before": {
             "ngram_lengths_to_start_positions": {1: [-2, -1], 2: [-2, -1]}
@@ -565,21 +561,6 @@
     pass
 
 
-<<<<<<< HEAD
-def merge_recursive_dict(default_dict, custom_dict):
-    "merges b into a"
-    for key in custom_dict:
-        if key in default_dict:
-            if isinstance(default_dict[key], dict) and isinstance(custom_dict[key], dict):
-                merge_recursive_dict(default_dict[key], custom_dict[key])
-            elif default_dict[key] == custom_dict[key]:
-                pass  # same leaf value
-            else:
-                default_dict[key] = custom_dict[key]
-        else:
-            default_dict[key] = custom_dict[key]
-    return default_dict
-=======
 def merge_param_configs(default_dict, user_defined_dict):
     new_dict = dict(user_defined_dict)
     if "params" not in default_dict:
@@ -589,7 +570,6 @@
     else:
         new_dict["params"] = default_dict["params"]
     return new_dict
->>>>>>> b85faf9e
 
 
 def get_custom_action_config(app_path):
@@ -786,11 +766,7 @@
             try:
                 raw_args = {"domain": domain, "intent": intent, "entity": entity}
                 args = {k: raw_args[k] for k in func_args}
-<<<<<<< HEAD
-                return merge_recursive_dict(_get_default_classifier_config(clf_type), copy.deepcopy(func(**args)))
-=======
                 return merge_param_configs(_get_default_classifier_config(clf_type), copy.deepcopy(func(**args)))
->>>>>>> b85faf9e
             except Exception as exc:  # pylint: disable=broad-except
                 # Note: this is intentionally broad -- provider could raise any exception
                 logger.warning(
@@ -806,13 +782,8 @@
         "question_answering": "QUESTION_ANSWERER_CONFIG",
     }[clf_type]
     try:
-<<<<<<< HEAD
-        return merge_recursive_dict(_get_default_classifier_config(clf_type),
-                                    copy.deepcopy(getattr(module_conf, attr_name)))
-=======
         return merge_param_configs(_get_default_classifier_config(clf_type),
                                    copy.deepcopy(getattr(module_conf, attr_name)))
->>>>>>> b85faf9e
     except AttributeError:
         try:
             result = copy.deepcopy(
