--- conflicted
+++ resolved
@@ -104,32 +104,21 @@
 
         new_hash = self._get_model_hash(model_config, queries)
         cached_model_path = self._resource_loader.hash_to_model_path.get(new_hash)
-
-<<<<<<< HEAD
-=======
+        
+        # These examples and labels are flat lists, not
+        # a ProcessedQueryList.Iterator
+        examples, labels = self._get_examples_and_labels(queries)
+
+        if examples:
+            # Build roles set
+            for label in labels:
+                self.roles.add(label)
+
         if incremental_timestamp and cached_model_path:
             logger.info("No need to fit. Previous model is cached.")
             if load_cached:
                 # load() sets self.ready = True
                 self.load(cached_model_path)
-                return True
-            return False
-
->>>>>>> 809c3611
-        # These examples and labels are flat lists, not
-        # a ProcessedQueryList.Iterator
-        examples, labels = self._get_examples_and_labels(queries)
-
-        if examples:
-            # Build roles set
-            for label in labels:
-                self.roles.add(label)
-
-        if incremental_timestamp and cached_model:
-            logger.info("No need to fit. Previous model is cached.")
-            if load_cached:
-                # load() sets self.ready = True
-                self.load(cached_model)
                 return True
             return False
 
