# -*- coding: utf-8 -*-
#
# Copyright (c) 2015 Cisco Systems, Inc. and others.  All rights reserved.
# Licensed under the Apache License, Version 2.0 (the "License");
# you may not use this file except in compliance with the License.
# You may obtain a copy of the License at
#     http://www.apache.org/licenses/LICENSE-2.0
# Unless required by applicable law or agreed to in writing, software
# distributed under the License is distributed on an "AS IS" BASIS,
# WITHOUT WARRANTIES OR CONDITIONS OF ANY KIND, either express or implied.
# See the License for the specific language governing permissions and
# limitations under the License.

"""This module contains the Rasacoverter class used to convert Rasa projects
into Mindmeld projects"""

import copy
import logging
import os
import re
from keyword import iskeyword

import yaml

from mindmeld.converter.converter import Converter

logger = logging.getLogger(__name__)


class RasaConverter(Converter):
    """The class is a sub class of the abstract Converter class. This class
    contains the methods required to convert a Rasa project into a MindMeld project
    """

    def __init__(self, rasa_project_directory, mindmeld_project_directory):
        if os.path.exists(os.path.dirname(rasa_project_directory)):
            self.rasa_project_directory = rasa_project_directory
            self.mindmeld_project_directory = mindmeld_project_directory
        else:
            msg = "`{rasa_project_directory}` does not exist. Please verify.".format(
                rasa_project_directory=rasa_project_directory
            )
            raise FileNotFoundError(msg)

    def _create_intents_directories(self, mindmeld_project_directory, intents):
        """Note: Because Rasa does not support multiple domains at this time. All intents
        are placed under a domain named 'general'."""
        GENERAL_DOMAIN_LOCATION = "/domains/general/"
        for intent in intents:
            self.create_directory(
                mindmeld_project_directory + GENERAL_DOMAIN_LOCATION + intent
            )

    def _create_entities_directories(self, mindmeld_project_directory, entities):
        for entity in entities:
            entity_path = mindmeld_project_directory + "/entities/" + entity
            self.create_directory(entity_path)
            with open(entity_path + "/gazetteer.txt", "w") as f:
                f.close()
            with open(entity_path + "/mapping.json", "w") as f:
                # skeleton mapping file that a user must fill in
                f.write('{\n  "entities":[]\n}')
                f.close()

    @staticmethod
    def _is_line_intent_definiton(line):
        return line[0:10] == "## intent:"

    @staticmethod
    def _get_intent_from_line(line):
        return line.split(" ")[1].split(":")[1].rstrip()

    def _create_intent_training_file(self, intent_directory):
        self.create_directory(intent_directory)
        with open(intent_directory + "/train.txt", "w") as f:
            f.close()

    @staticmethod
    def _does_intent_ex_contain_entity(intent_example):
        return len(re.findall(r"\[.*\]\(.*\)", intent_example)) > 0

    def _write_intent_with_entinty(self, intent_f, intent_example):
        mindmend_intent_example = intent_example
        pattern = re.compile(r"\[.*\]\(.*\)")
        for match in pattern.findall(intent_example):
            mindmeld_entity = (
                match.replace("[", "{")
                .replace("]", "|")
                .replace("(", "")
                .replace(")", "}")
            ).lower()
            mindmend_intent_example = mindmend_intent_example.replace(
                match, mindmeld_entity
            )
            # add this to the respective entity gazetteer file as well
            self.create_entity_files(mindmeld_entity)
        intent_f.write(mindmend_intent_example)

    @staticmethod
    def _remove_comments_from_line(line):
        start_of_comment = line.find("<!---")
        end_of_comment = line.find("-->")
        line_without_comment = line.replace(
            line[start_of_comment : end_of_comment + 3], ""
        )
        line_without_comment = line_without_comment.rstrip()
        return line_without_comment

    def _add_example_to_training_file(self, current_intent_path, line):
        with open(current_intent_path + "/train.txt", "a") as intent_f:
            intent_example = line[2:]
            intent_example = (
                RasaConverter._remove_comments_from_line(intent_example) + "\n"
            )
            if RasaConverter._does_intent_ex_contain_entity(intent_example):
                self._write_intent_with_entinty(intent_f, intent_example)
            else:
                intent_f.write(intent_example)

    def _read_domain_file(self):
        for file_ending in ["yaml", "yml"]:
            file_name = self.rasa_project_directory + "/domain." + file_ending
            if os.path.isfile(file_name):
                try:
                    with open(file_name, "r") as stream:
                        domain_data_loaded = yaml.safe_load(stream)
                        return domain_data_loaded
                except IOError as e:
                    logger.error("Can not open domain.yml file at %s", file_name)
                    logger.error(e)
        logger.error("Could not find domain.yml file in project directory")
        raise FileNotFoundError

    def _read_entities(self):
        domain_file = self._read_domain_file()
        if "entities" in domain_file:
            return domain_file["entities"]
        else:
            return []

    def _read_slots(self):
        domain_file = self._read_domain_file()
        if "slots" in domain_file:
            return domain_file["slots"]
        else:
            return []

    def _read_intents(self):
        domain_file = self._read_domain_file()
        return domain_file["intents"]

    def _read_actions(self):
        domain_file = self._read_domain_file()
        return domain_file["actions"]

    def _read_templates(self):
        domain_file = self._read_domain_file()
        if "templates" in domain_file:
            return domain_file["templates"]
        else:
            return []

    def create_entity_files(self, mm_entry):
        entity_value, entity = mm_entry.strip("{}").split("|")
<<<<<<< HEAD
        gazetteer_location = (
            self.mindmeld_project_directory + "/entities/" + entity + "/gazetteer.txt"
=======
        gazetteer_location = os.path.join(
            self.mindmeld_project_directory, "entities", entity, "gazetteer.txt"
>>>>>>> 3574df4d
        )

        try:
            with open(gazetteer_location, "a") as f:
                f.write(entity_value + "\n")
                f.close()
        except FileNotFoundError as e:
            self._create_entities_directories(self.mindmeld_project_directory, [entity])
            with open(gazetteer_location, "a") as f:
                f.write(entity_value + "\n")
                f.close()
            logger.error("Domain file may not contain entity %s", entity)
            logger.error(e)

    @staticmethod
    def _is_valid_function_name(name):
        return name.isidentifier() and not iskeyword(name)

    @staticmethod
    def _is_story_name(stories_line):
        return stories_line[0:3] == "## "

    def _get_story_name(self, stories_line):
        if "<!--" in stories_line:
            return self._remove_comments_from_line(
                stories_line.replace("## ", "")
            ).rstrip()
        else:
            return stories_line.replace("## ", "").rstrip()

    @staticmethod
    def _is_intent(stories_line):
        return stories_line[0:2] == "* "

    @staticmethod
    def _is_action(stories_line):
        return stories_line[0:3] == " - "

    @staticmethod
    def _does_intent_have_entity(stories_line):
        return len(re.findall(r"\{.*\}", stories_line)) > 0

    @staticmethod
    def _clean_up_entities_list(entities_with_values):
        # trim off { }
        entities_with_values = entities_with_values[1:-1]
        # split data entities if there are multiples and clean white space
        entities_list = entities_with_values.split(",")
        for i, entity in enumerate(entities_list):
            entities_list[i] = entity.replace('"', "")
            entities_list[i] = entities_list[i].lstrip()
        return entities_list

    def _get_intent_with_entity(self, stories_line):
        if RasaConverter._does_intent_have_entity(stories_line):
            entities_with_values = re.search(r"\{.*\}", stories_line)
            entities_with_values = entities_with_values.group(0)
            entities_list = self._clean_up_entities_list(entities_with_values)
            start_of_entity = stories_line.find(entities_with_values)
            intent = self._remove_comments_from_line(
                stories_line[2:start_of_entity]
            ).rstrip()
            return intent, entities_list
        else:
            intent = self._remove_comments_from_line(stories_line[2:]).rstrip()
            entities_list = []
            return intent, entities_list

    def _get_stories(self):
        if os.path.isfile(self.rasa_project_directory + "/data/stories.md"):
            try:
                with open(self.rasa_project_directory + "/data/stories.md", "r") as f:
                    stories_dictionary = {}
                    current_story_name = ""
                    steps = []
                    current_step = {}
                    current_intent = ""
                    current_actions = []
                    stories_lines = f.readlines()
                    max_lines = len(stories_lines)
                    for line_num, line in enumerate(stories_lines):
                        if self._is_story_name(line):
                            current_story_name = self._get_story_name(line)
                            continue

                        if self._is_intent(line):
                            (
                                current_intent,
                                current_entities,
                            ) = self._get_intent_with_entity(line)
                            current_step["intent"] = copy.deepcopy(current_intent)
                            current_step["entities"] = copy.deepcopy(current_entities)
                            continue

                        if self._is_action(line):
                            current_actions.append(
                                RasaConverter._remove_comments_from_line(
                                    line[3:]
                                ).rstrip()
                            )

                            if (
                                (line_num + 1) < max_lines
                            ) and RasaConverter._is_action(stories_lines[line_num + 1]):
                                continue

                            current_step["actions"] = copy.deepcopy(current_actions)
                            current_actions.clear()
                            steps.append(copy.deepcopy(current_step))
                            current_step.clear()
                        elif len(line.strip()) == 0:
                            if current_story_name != "":
                                stories_dictionary[current_story_name] = copy.deepcopy(
                                    steps
                                )
                                steps.clear()
                                current_story_name = ""
                        if line_num == (max_lines - 1):
                            stories_dictionary[current_story_name] = copy.deepcopy(
                                steps
                            )
                            steps.clear()
                            current_story_name = ""
                    f.close()
                    return stories_dictionary
            except IOError as e:
                logger.error(
                    "Can not open stories.md file at %s",
                    self.rasa_project_directory + "/data/stories.md",
                )
                logger.error(e)
        else:
            logger.error(
                "Could not find stories.md file in %s",
                self.rasa_project_directory + "/data/stories.md",
            )
            raise FileNotFoundError

    def create_mindmeld_directory(self, mindmeld_project_path):
        self.create_directory(mindmeld_project_path)
        self.create_directory(mindmeld_project_path + "/data")
        self.create_directory(mindmeld_project_path + "/domains")
        self.create_directory(mindmeld_project_path + "/domains/general")
        self.create_directory(mindmeld_project_path + "/entities")

    def create_mindmeld_training_data(self):
        """Method to transfer and reformat the training data in a Rasa Project
        """
        # read intents listed in domain.yml
        intents = self._read_intents()

        # create intents subdirectories
        self._create_intents_directories(self.mindmeld_project_directory, intents)

        # read entities in domain.yml
        entities = [entity.lower() for entity in self._read_entities()]

        # create entities subdirectories if entities is not empty
        if entities:
            self._create_entities_directories(self.mindmeld_project_directory, entities)

        # try and open data files from rasa project
        nlu_data_loc = self.rasa_project_directory + "/data/nlu_data.md"
        try:
            with open(nlu_data_loc, "r") as nlu_data_md_file:
                nlu_data_lines = nlu_data_md_file.readlines()
        except FileNotFoundError:
            logger.error("Cannot open nlu_data.md file at %s", nlu_data_loc)
        # iterate through each line
        current_intent = ""
        current_intent_path = ""
        for line in nlu_data_lines:
            if self._is_line_intent_definiton(line):
                current_intent = RasaConverter._get_intent_from_line(line)
                current_intent_path = (
                    self.mindmeld_project_directory
                    + "/domains/general/"
                    + current_intent
                )
                # create data text file for intent examples`
                self._create_intent_training_file(current_intent_path)
            else:
                if line[0] == "-":
                    self._add_example_to_training_file(current_intent_path, line)

    def _write_init_header(self):
        string = """from mindmeld import Application
from . import custom_features  # noqa: F401

app = Application(__name__)

__all__ = ['app']


"""
        f = open(self.mindmeld_project_directory + "/__init__.py", "w+")
        f.write(string)
        return f

    @staticmethod
    def _get_app_handle(intent, entities):
        has_entity_string = ", has_entity="
        has_entities_string = ", has_entities=["
        entities_string = ""
        if len(entities) > 1:
            entities_string = has_entities_string
            for entity_value in entities:
                entity_string = entity_value.split(":")[0]
                if entity_value == entities[-1]:
                    entities_string += "'" + entity_string + "']"
                else:
                    entities_string += "'" + entity_string + "', "
        elif len(entities) == 1:
            for entity_value in entities:
                entity_string = entity_value.split(":")[0]
                entities_string += has_entity_string + "'" + entity_string + "'"
        handle_string = "@app.handle(intent='" + intent + "'" + entities_string + ")\n"
        return handle_string

    def _write_function_declaration(self, action, f):
        if self._is_valid_function_name(action):
            function_declartion_string = "def {}(request, responder):\n".format(action)
            f.write(function_declartion_string)
        else:
            logger.error("Action {action} is not a valid name for a python function")
            raise SyntaxError

    @staticmethod
    def _write_function_body_prompt(prompts, f):
        entities_list = []
        prompts_list = []
        # check if prompts contain any entities
        for prompt in prompts:
            entities = re.findall(r"\{.*\}", prompt)
            entities_list = []
            newprompt = prompt
            for i, entity in enumerate(entities, start=0):
                newprompt = prompt.replace(entity, "{" + str(i) + "}")
                entities_list.append(entity.replace("{", "").replace("}", ""))
            entities_args = ", ".join(map(str, entities_list))
            prompts_list.append('"' + newprompt + '".format({})'.format(entities_args))
            for entity in entities_list:
                newentity = entity.replace("{", "").replace("}", "")
                entities_string = "    {}_s = [e['text'] for e in ".format(
                    newentity
                ) + "request.entities if e['type'] == '{}']\n".format(newentity)
                entity_string = "    {0} = {0}_s[0]\n".format(newentity)
                f.write(entities_string)
                f.write(entity_string)
        prompts_string = "    prompts = [{}]\n".format(", ".join(prompts_list))
        f.write(prompts_string)

    @staticmethod
    def _write_default_function():
        pass

    @staticmethod
    def _get_text_prompts_list(action_templates):
        prompts = []
        for template in action_templates:
            if "text" in template:
                prompts.append(template["text"])
        return prompts

    @staticmethod
    def _write_responder_lines(f):
        responder_string = "    responder.reply(prompts)\n    responder.listen()\n"
        f.write(responder_string)

    def _read_file_lines(self):
        with open(self.mindmeld_project_directory + "/__init__.py", "r+") as f:
            return f.readlines()

    def _write_functions(self, actions, templates, f):
        for action in actions:
            self._write_function_declaration(action, f)
            if action in templates:
                # Get list of templates per action
                action_templates = templates[action]
                prompts_list = RasaConverter._get_text_prompts_list(action_templates)
                self._write_function_body_prompt(prompts_list, f)
                self._write_responder_lines(f)
            else:
                if action[0:6] == "action":
                    f.write("    # This is a custom action from rasa\n")
                    f.write("    pass\n")
                else:
                    # If no templates, write a blank function
                    f.write("    # No templates were provided for action\n")
                    f.write("    pass\n")
            if action != actions[-1]:
                f.write("\n")
                f.write("\n")

    @staticmethod
    def _attach_handle_to_function(handle, action, file_lines):
        for i, line in enumerate(file_lines):
            if len(re.findall("def {}".format(action), line)) > 0:
                insert_line = i
                while file_lines[i - 1].strip() != "":
                    if file_lines[i - 1] == handle:
                        return
                    i = i - 1
                file_lines.insert(insert_line, handle)

    @staticmethod
    def _attach_actions_to_function(current_action, actions, file_lines):
        """
        When we have more than one actions in an intent, we want to attach the
            actions to the same intent handler.
        """
        current_line = None
        for i, line in enumerate(file_lines):
            if len(re.findall("def {action}".format(action=current_action), line)) > 0:
                current_line = i
                break

        if not current_line:
            logger.warning("Action handler not found for %s.", current_action)
            return

        file_lines.insert(
            current_line + 1,
            "    additional_actions = {actions}\n".format(actions=actions),
        )

    def create_mindmeld_init(self):
        f = self._write_init_header()
        actions = self._read_actions()
        templates = self._read_templates()
        # Write all functions for each action
        self._write_functions(actions, templates, f)
        f.close()
        # Read contents of current file
        file_lines = self._read_file_lines()
        stories_dictionary = self._get_stories()
        # Loop through all stories and create intent-action relationship
        for item in stories_dictionary.items():
            # Loop through steps for each story
            for step in item[1]:
                # Get intent, any entities, and actions
                intent = step["intent"]
                entities = step["entities"]
                actions = step["actions"]
                # attach handle to correct function
                app_handle_string = RasaConverter._get_app_handle(intent, entities)
                self._attach_handle_to_function(
                    app_handle_string, actions[0], file_lines
                )
                # check if more than 1 action per intent
                if len(actions) > 1:
                    self._attach_actions_to_function(
                        actions[0], actions[1:], file_lines
                    )
        # write all lines back to file
        with open(self.mindmeld_project_directory + "/__init__.py", "w") as f:
            f.writelines(file_lines)

    @staticmethod
    def create_custom_features(mindmeld_project_directory, main_file_loc):
        with open(main_file_loc + "/rasa_custom_features.txt", "r") as f:
            string = f.read()
        with open(mindmeld_project_directory + "/custom_features.py", "w") as f:
            f.write(string)

    def convert_project(self):
        """Main function that will convert a Rasa project into a Mindmeld project.

        The Rasa project consists of three major files that contain much of data
            that is converted into the Mindmeld project:
        /domain.yml - Contains all of the intents, entities, actions, and templates
            used in the rasa project
        /data/stories.md - Contains the stories which are used to match intents and
            actions together
        /data/nlu_data.md - Contains the training data for each intent. Some of the
            training data may contain entities

        limitations:
        - Rasa has the ability to have custom actions, which is not supported by
        the converter.
        - Rasa has the ability to handle multiple intents per query, while Mindmeld
        does not.
        - Rasa training data may be json format, which is not currently supported.
        - Rasa has a feature called Rasa forms which is not currently supported.
        - Rasa's configuration files are not transfered, instead generic Mindmeld
        configuration files are copied over.
        """
        # Create project directory with sub folders
        self.create_mindmeld_directory(self.mindmeld_project_directory)
        # Transfer over test data from Rasa project and reformat to Mindmeld project
        self.create_mindmeld_training_data()
        file_loc = os.path.dirname(os.path.realpath(__file__))
        self.create_main(self.mindmeld_project_directory, file_loc)
        self.create_mindmeld_init()
        self.create_custom_features(self.mindmeld_project_directory, file_loc)<|MERGE_RESOLUTION|>--- conflicted
+++ resolved
@@ -162,13 +162,8 @@
 
     def create_entity_files(self, mm_entry):
         entity_value, entity = mm_entry.strip("{}").split("|")
-<<<<<<< HEAD
-        gazetteer_location = (
-            self.mindmeld_project_directory + "/entities/" + entity + "/gazetteer.txt"
-=======
         gazetteer_location = os.path.join(
             self.mindmeld_project_directory, "entities", entity, "gazetteer.txt"
->>>>>>> 3574df4d
         )
 
         try:
