--- conflicted
+++ resolved
@@ -254,10 +254,6 @@
                 raise MindMeldError(f"The {type(self._clf).__name__} model does not support cross-validation")
 
             _, best_params = self._fit_cv(X, y, groups, fixed_params=params)
-<<<<<<< HEAD
-
-=======
->>>>>>> b85faf9e
             self._clf = self._fit(X, y, best_params)
             self._current_params = best_params
 
