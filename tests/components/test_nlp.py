--- conflicted
+++ resolved
@@ -168,17 +168,10 @@
 ]
 
 
-<<<<<<< HEAD
 @pytest.mark.parametrize("queries,expected_domain,expected_intent,expected_nbest_entities,"
                          "expected_aligned_entities", test_data_4)
-def test_process_nbest(nlp, queries, expected_domain, expected_intent, expected_nbest_entities,
-                       expected_aligned_entities):
-=======
-@pytest.mark.parametrize("queries,expected_domain,expected_intent,expected_nbest_entities",
-                         test_data_4)
-def test_process_nbest(kwik_e_mart_nlp, queries, expected_domain,
-                       expected_intent, expected_nbest_entities):
->>>>>>> 9dc638b5
+def test_process_nbest(kwik_e_mart_nlp, queries, expected_domain, expected_intent,
+                       expected_nbest_entities, expected_aligned_entities):
     """Tests a call to process with n-best transcripts passed in."""
     response = kwik_e_mart_nlp.process(queries)
     response['entities_text'] = [e['text'] for e in response['entities']]
